/* SPDX-License-Identifier: ((GPL-2.0 WITH Linux-syscall-note) OR BSD-2-Clause) */
/*
    This file defines the kernel interface of FUSE
    Copyright (C) 2001-2008  Miklos Szeredi <miklos@szeredi.hu>

    This program can be distributed under the terms of the GNU GPL.
    See the file COPYING.

    This -- and only this -- header file may also be distributed under
    the terms of the BSD Licence as follows:

    Copyright (C) 2001-2007 Miklos Szeredi. All rights reserved.

    Redistribution and use in source and binary forms, with or without
    modification, are permitted provided that the following conditions
    are met:
    1. Redistributions of source code must retain the above copyright
       notice, this list of conditions and the following disclaimer.
    2. Redistributions in binary form must reproduce the above copyright
       notice, this list of conditions and the following disclaimer in the
       documentation and/or other materials provided with the distribution.

    THIS SOFTWARE IS PROVIDED BY AUTHOR AND CONTRIBUTORS ``AS IS'' AND
    ANY EXPRESS OR IMPLIED WARRANTIES, INCLUDING, BUT NOT LIMITED TO, THE
    IMPLIED WARRANTIES OF MERCHANTABILITY AND FITNESS FOR A PARTICULAR PURPOSE
    ARE DISCLAIMED.  IN NO EVENT SHALL AUTHOR OR CONTRIBUTORS BE LIABLE
    FOR ANY DIRECT, INDIRECT, INCIDENTAL, SPECIAL, EXEMPLARY, OR CONSEQUENTIAL
    DAMAGES (INCLUDING, BUT NOT LIMITED TO, PROCUREMENT OF SUBSTITUTE GOODS
    OR SERVICES; LOSS OF USE, DATA, OR PROFITS; OR BUSINESS INTERRUPTION)
    HOWEVER CAUSED AND ON ANY THEORY OF LIABILITY, WHETHER IN CONTRACT, STRICT
    LIABILITY, OR TORT (INCLUDING NEGLIGENCE OR OTHERWISE) ARISING IN ANY WAY
    OUT OF THE USE OF THIS SOFTWARE, EVEN IF ADVISED OF THE POSSIBILITY OF
    SUCH DAMAGE.
*/

/*
 * This file defines the kernel interface of FUSE
 *
 * Protocol changelog:
 *
 * 7.1:
 *  - add the following messages:
 *      FUSE_SETATTR, FUSE_SYMLINK, FUSE_MKNOD, FUSE_MKDIR, FUSE_UNLINK,
 *      FUSE_RMDIR, FUSE_RENAME, FUSE_LINK, FUSE_OPEN, FUSE_READ, FUSE_WRITE,
 *      FUSE_RELEASE, FUSE_FSYNC, FUSE_FLUSH, FUSE_SETXATTR, FUSE_GETXATTR,
 *      FUSE_LISTXATTR, FUSE_REMOVEXATTR, FUSE_OPENDIR, FUSE_READDIR,
 *      FUSE_RELEASEDIR
 *  - add padding to messages to accommodate 32-bit servers on 64-bit kernels
 *
 * 7.2:
 *  - add FOPEN_DIRECT_IO and FOPEN_KEEP_CACHE flags
 *  - add FUSE_FSYNCDIR message
 *
 * 7.3:
 *  - add FUSE_ACCESS message
 *  - add FUSE_CREATE message
 *  - add filehandle to fuse_setattr_in
 *
 * 7.4:
 *  - add frsize to fuse_kstatfs
 *  - clean up request size limit checking
 *
 * 7.5:
 *  - add flags and max_write to fuse_init_out
 *
 * 7.6:
 *  - add max_readahead to fuse_init_in and fuse_init_out
 *
 * 7.7:
 *  - add FUSE_INTERRUPT message
 *  - add POSIX file lock support
 *
 * 7.8:
 *  - add lock_owner and flags fields to fuse_release_in
 *  - add FUSE_BMAP message
 *  - add FUSE_DESTROY message
 *
 * 7.9:
 *  - new fuse_getattr_in input argument of GETATTR
 *  - add lk_flags in fuse_lk_in
 *  - add lock_owner field to fuse_setattr_in, fuse_read_in and fuse_write_in
 *  - add blksize field to fuse_attr
 *  - add file flags field to fuse_read_in and fuse_write_in
 *  - Add ATIME_NOW and MTIME_NOW flags to fuse_setattr_in
 *
 * 7.10
 *  - add nonseekable open flag
 *
 * 7.11
 *  - add IOCTL message
 *  - add unsolicited notification support
 *  - add POLL message and NOTIFY_POLL notification
 *
 * 7.12
 *  - add umask flag to input argument of create, mknod and mkdir
 *  - add notification messages for invalidation of inodes and
 *    directory entries
 *
 * 7.13
 *  - make max number of background requests and congestion threshold
 *    tunables
 *
 * 7.14
 *  - add splice support to fuse device
 *
 * 7.15
 *  - add store notify
 *  - add retrieve notify
 *
 * 7.16
 *  - add BATCH_FORGET request
 *  - FUSE_IOCTL_UNRESTRICTED shall now return with array of 'struct
 *    fuse_ioctl_iovec' instead of ambiguous 'struct iovec'
 *  - add FUSE_IOCTL_32BIT flag
 *
 * 7.17
 *  - add FUSE_FLOCK_LOCKS and FUSE_RELEASE_FLOCK_UNLOCK
 *
 * 7.18
 *  - add FUSE_IOCTL_DIR flag
 *  - add FUSE_NOTIFY_DELETE
 *
 * 7.19
 *  - add FUSE_FALLOCATE
 *
 * 7.20
 *  - add FUSE_AUTO_INVAL_DATA
 *
 * 7.21
 *  - add FUSE_READDIRPLUS
 *  - send the requested events in POLL request
 *
 * 7.22
 *  - add FUSE_ASYNC_DIO
 *
 * 7.23
 *  - add FUSE_WRITEBACK_CACHE
 *  - add time_gran to fuse_init_out
 *  - add reserved space to fuse_init_out
 *  - add FATTR_CTIME
 *  - add ctime and ctimensec to fuse_setattr_in
 *  - add FUSE_RENAME2 request
 *  - add FUSE_NO_OPEN_SUPPORT flag
 *
 *  7.24
 *  - add FUSE_LSEEK for SEEK_HOLE and SEEK_DATA support
 *
 *  7.25
 *  - add FUSE_PARALLEL_DIROPS
 *
 *  7.26
 *  - add FUSE_HANDLE_KILLPRIV
 *  - add FUSE_POSIX_ACL
 *
 *  7.27
 *  - add FUSE_ABORT_ERROR
 *
 *  7.28
 *  - add FUSE_COPY_FILE_RANGE
 *  - add FOPEN_CACHE_DIR
 *  - add FUSE_MAX_PAGES, add max_pages to init_out
 *  - add FUSE_CACHE_SYMLINKS
 *
 *  7.29
 *  - add FUSE_NO_OPENDIR_SUPPORT flag
 *
 *  7.30
 *  - add FUSE_EXPLICIT_INVAL_DATA
 *  - add FUSE_IOCTL_COMPAT_X32
 *
 *  7.31
 *  - add FUSE_WRITE_KILL_PRIV flag
 *  - add FUSE_SETUPMAPPING and FUSE_REMOVEMAPPING
 *  - add map_alignment to fuse_init_out, add FUSE_MAP_ALIGNMENT flag
 *
 *  7.32
 *  - add flags to fuse_attr, add FUSE_ATTR_SUBMOUNT, add FUSE_SUBMOUNTS
 *
 *  7.33
 *  - add FUSE_HANDLE_KILLPRIV_V2, FUSE_WRITE_KILL_SUIDGID, FATTR_KILL_SUIDGID
 *  - add FUSE_OPEN_KILL_SUIDGID
 *  - extend fuse_setxattr_in, add FUSE_SETXATTR_EXT
 *  - add FUSE_SETXATTR_ACL_KILL_SGID
 *
 *  7.34
 *  - add FUSE_SYNCFS
 *
 *  7.35
 *  - add FOPEN_NOFLUSH
<<<<<<< HEAD
=======
 *
 *  7.36
 *  - extend fuse_init_in with reserved fields, add FUSE_INIT_EXT init flag
 *  - add flags2 to fuse_init_in and fuse_init_out
 *  - add FUSE_SECURITY_CTX init flag
 *  - add security context to create, mkdir, symlink, and mknod requests
 *  - add FUSE_HAS_INODE_DAX, FUSE_ATTR_DAX
>>>>>>> 754e0b0e
 */

#ifndef _LINUX_FUSE_H
#define _LINUX_FUSE_H

#ifdef __KERNEL__
#include <linux/types.h>
#else
#include <stdint.h>
#endif

/*
 * Version negotiation:
 *
 * Both the kernel and userspace send the version they support in the
 * INIT request and reply respectively.
 *
 * If the major versions match then both shall use the smallest
 * of the two minor versions for communication.
 *
 * If the kernel supports a larger major version, then userspace shall
 * reply with the major version it supports, ignore the rest of the
 * INIT message and expect a new INIT message from the kernel with a
 * matching major version.
 *
 * If the library supports a larger major version, then it shall fall
 * back to the major protocol version sent by the kernel for
 * communication and reply with that major version (and an arbitrary
 * supported minor version).
 */

/** Version number of this interface */
#define FUSE_KERNEL_VERSION 7

/** Minor version number of this interface */
<<<<<<< HEAD
#define FUSE_KERNEL_MINOR_VERSION 35
=======
#define FUSE_KERNEL_MINOR_VERSION 36
>>>>>>> 754e0b0e

/** The node ID of the root inode */
#define FUSE_ROOT_ID 1

/* Make sure all structures are padded to 64bit boundary, so 32bit
   userspace works under 64bit kernels */

struct fuse_attr {
	uint64_t	ino;
	uint64_t	size;
	uint64_t	blocks;
	uint64_t	atime;
	uint64_t	mtime;
	uint64_t	ctime;
	uint32_t	atimensec;
	uint32_t	mtimensec;
	uint32_t	ctimensec;
	uint32_t	mode;
	uint32_t	nlink;
	uint32_t	uid;
	uint32_t	gid;
	uint32_t	rdev;
	uint32_t	blksize;
	uint32_t	flags;
};

struct fuse_kstatfs {
	uint64_t	blocks;
	uint64_t	bfree;
	uint64_t	bavail;
	uint64_t	files;
	uint64_t	ffree;
	uint32_t	bsize;
	uint32_t	namelen;
	uint32_t	frsize;
	uint32_t	padding;
	uint32_t	spare[6];
};

struct fuse_file_lock {
	uint64_t	start;
	uint64_t	end;
	uint32_t	type;
	uint32_t	pid; /* tgid */
};

/**
 * Bitmasks for fuse_setattr_in.valid
 */
#define FATTR_MODE	(1 << 0)
#define FATTR_UID	(1 << 1)
#define FATTR_GID	(1 << 2)
#define FATTR_SIZE	(1 << 3)
#define FATTR_ATIME	(1 << 4)
#define FATTR_MTIME	(1 << 5)
#define FATTR_FH	(1 << 6)
#define FATTR_ATIME_NOW	(1 << 7)
#define FATTR_MTIME_NOW	(1 << 8)
#define FATTR_LOCKOWNER	(1 << 9)
#define FATTR_CTIME	(1 << 10)
#define FATTR_KILL_SUIDGID	(1 << 11)

/**
 * Flags returned by the OPEN request
 *
 * FOPEN_DIRECT_IO: bypass page cache for this open file
 * FOPEN_KEEP_CACHE: don't invalidate the data cache on open
 * FOPEN_NONSEEKABLE: the file is not seekable
 * FOPEN_CACHE_DIR: allow caching this directory
 * FOPEN_STREAM: the file is stream-like (no file position at all)
 * FOPEN_NOFLUSH: don't flush data cache on close (unless FUSE_WRITEBACK_CACHE)
 */
#define FOPEN_DIRECT_IO		(1 << 0)
#define FOPEN_KEEP_CACHE	(1 << 1)
#define FOPEN_NONSEEKABLE	(1 << 2)
#define FOPEN_CACHE_DIR		(1 << 3)
#define FOPEN_STREAM		(1 << 4)
#define FOPEN_NOFLUSH		(1 << 5)

/**
 * INIT request/reply flags
 *
 * FUSE_ASYNC_READ: asynchronous read requests
 * FUSE_POSIX_LOCKS: remote locking for POSIX file locks
 * FUSE_FILE_OPS: kernel sends file handle for fstat, etc... (not yet supported)
 * FUSE_ATOMIC_O_TRUNC: handles the O_TRUNC open flag in the filesystem
 * FUSE_EXPORT_SUPPORT: filesystem handles lookups of "." and ".."
 * FUSE_BIG_WRITES: filesystem can handle write size larger than 4kB
 * FUSE_DONT_MASK: don't apply umask to file mode on create operations
 * FUSE_SPLICE_WRITE: kernel supports splice write on the device
 * FUSE_SPLICE_MOVE: kernel supports splice move on the device
 * FUSE_SPLICE_READ: kernel supports splice read on the device
 * FUSE_FLOCK_LOCKS: remote locking for BSD style file locks
 * FUSE_HAS_IOCTL_DIR: kernel supports ioctl on directories
 * FUSE_AUTO_INVAL_DATA: automatically invalidate cached pages
 * FUSE_DO_READDIRPLUS: do READDIRPLUS (READDIR+LOOKUP in one)
 * FUSE_READDIRPLUS_AUTO: adaptive readdirplus
 * FUSE_ASYNC_DIO: asynchronous direct I/O submission
 * FUSE_WRITEBACK_CACHE: use writeback cache for buffered writes
 * FUSE_NO_OPEN_SUPPORT: kernel supports zero-message opens
 * FUSE_PARALLEL_DIROPS: allow parallel lookups and readdir
 * FUSE_HANDLE_KILLPRIV: fs handles killing suid/sgid/cap on write/chown/trunc
 * FUSE_POSIX_ACL: filesystem supports posix acls
 * FUSE_ABORT_ERROR: reading the device after abort returns ECONNABORTED
 * FUSE_MAX_PAGES: init_out.max_pages contains the max number of req pages
 * FUSE_CACHE_SYMLINKS: cache READLINK responses
 * FUSE_NO_OPENDIR_SUPPORT: kernel supports zero-message opendir
 * FUSE_EXPLICIT_INVAL_DATA: only invalidate cached pages on explicit request
 * FUSE_MAP_ALIGNMENT: init_out.map_alignment contains log2(byte alignment) for
 *		       foffset and moffset fields in struct
 *		       fuse_setupmapping_out and fuse_removemapping_one.
 * FUSE_SUBMOUNTS: kernel supports auto-mounting directory submounts
 * FUSE_HANDLE_KILLPRIV_V2: fs kills suid/sgid/cap on write/chown/trunc.
 *			Upon write/truncate suid/sgid is only killed if caller
 *			does not have CAP_FSETID. Additionally upon
 *			write/truncate sgid is killed only if file has group
 *			execute permission. (Same as Linux VFS behavior).
 * FUSE_SETXATTR_EXT:	Server supports extended struct fuse_setxattr_in
 * FUSE_INIT_EXT: extended fuse_init_in request
 * FUSE_INIT_RESERVED: reserved, do not use
 * FUSE_SECURITY_CTX:	add security context to create, mkdir, symlink, and
 *			mknod
 * FUSE_HAS_INODE_DAX:  use per inode DAX
 */
#define FUSE_ASYNC_READ		(1 << 0)
#define FUSE_POSIX_LOCKS	(1 << 1)
#define FUSE_FILE_OPS		(1 << 2)
#define FUSE_ATOMIC_O_TRUNC	(1 << 3)
#define FUSE_EXPORT_SUPPORT	(1 << 4)
#define FUSE_BIG_WRITES		(1 << 5)
#define FUSE_DONT_MASK		(1 << 6)
#define FUSE_SPLICE_WRITE	(1 << 7)
#define FUSE_SPLICE_MOVE	(1 << 8)
#define FUSE_SPLICE_READ	(1 << 9)
#define FUSE_FLOCK_LOCKS	(1 << 10)
#define FUSE_HAS_IOCTL_DIR	(1 << 11)
#define FUSE_AUTO_INVAL_DATA	(1 << 12)
#define FUSE_DO_READDIRPLUS	(1 << 13)
#define FUSE_READDIRPLUS_AUTO	(1 << 14)
#define FUSE_ASYNC_DIO		(1 << 15)
#define FUSE_WRITEBACK_CACHE	(1 << 16)
#define FUSE_NO_OPEN_SUPPORT	(1 << 17)
#define FUSE_PARALLEL_DIROPS    (1 << 18)
#define FUSE_HANDLE_KILLPRIV	(1 << 19)
#define FUSE_POSIX_ACL		(1 << 20)
#define FUSE_ABORT_ERROR	(1 << 21)
#define FUSE_MAX_PAGES		(1 << 22)
#define FUSE_CACHE_SYMLINKS	(1 << 23)
#define FUSE_NO_OPENDIR_SUPPORT (1 << 24)
#define FUSE_EXPLICIT_INVAL_DATA (1 << 25)
#define FUSE_MAP_ALIGNMENT	(1 << 26)
#define FUSE_SUBMOUNTS		(1 << 27)
#define FUSE_HANDLE_KILLPRIV_V2	(1 << 28)
#define FUSE_SETXATTR_EXT	(1 << 29)
#define FUSE_INIT_EXT		(1 << 30)
#define FUSE_INIT_RESERVED	(1 << 31)
/* bits 32..63 get shifted down 32 bits into the flags2 field */
#define FUSE_SECURITY_CTX	(1ULL << 32)
#define FUSE_HAS_INODE_DAX	(1ULL << 33)

/**
 * CUSE INIT request/reply flags
 *
 * CUSE_UNRESTRICTED_IOCTL:  use unrestricted ioctl
 */
#define CUSE_UNRESTRICTED_IOCTL	(1 << 0)

/**
 * Release flags
 */
#define FUSE_RELEASE_FLUSH	(1 << 0)
#define FUSE_RELEASE_FLOCK_UNLOCK	(1 << 1)

/**
 * Getattr flags
 */
#define FUSE_GETATTR_FH		(1 << 0)

/**
 * Lock flags
 */
#define FUSE_LK_FLOCK		(1 << 0)

/**
 * WRITE flags
 *
 * FUSE_WRITE_CACHE: delayed write from page cache, file handle is guessed
 * FUSE_WRITE_LOCKOWNER: lock_owner field is valid
 * FUSE_WRITE_KILL_SUIDGID: kill suid and sgid bits
 */
#define FUSE_WRITE_CACHE	(1 << 0)
#define FUSE_WRITE_LOCKOWNER	(1 << 1)
#define FUSE_WRITE_KILL_SUIDGID (1 << 2)

/* Obsolete alias; this flag implies killing suid/sgid only. */
#define FUSE_WRITE_KILL_PRIV	FUSE_WRITE_KILL_SUIDGID

/**
 * Read flags
 */
#define FUSE_READ_LOCKOWNER	(1 << 1)

/**
 * Ioctl flags
 *
 * FUSE_IOCTL_COMPAT: 32bit compat ioctl on 64bit machine
 * FUSE_IOCTL_UNRESTRICTED: not restricted to well-formed ioctls, retry allowed
 * FUSE_IOCTL_RETRY: retry with new iovecs
 * FUSE_IOCTL_32BIT: 32bit ioctl
 * FUSE_IOCTL_DIR: is a directory
 * FUSE_IOCTL_COMPAT_X32: x32 compat ioctl on 64bit machine (64bit time_t)
 *
 * FUSE_IOCTL_MAX_IOV: maximum of in_iovecs + out_iovecs
 */
#define FUSE_IOCTL_COMPAT	(1 << 0)
#define FUSE_IOCTL_UNRESTRICTED	(1 << 1)
#define FUSE_IOCTL_RETRY	(1 << 2)
#define FUSE_IOCTL_32BIT	(1 << 3)
#define FUSE_IOCTL_DIR		(1 << 4)
#define FUSE_IOCTL_COMPAT_X32	(1 << 5)

#define FUSE_IOCTL_MAX_IOV	256

/**
 * Poll flags
 *
 * FUSE_POLL_SCHEDULE_NOTIFY: request poll notify
 */
#define FUSE_POLL_SCHEDULE_NOTIFY (1 << 0)

/**
 * Fsync flags
 *
 * FUSE_FSYNC_FDATASYNC: Sync data only, not metadata
 */
#define FUSE_FSYNC_FDATASYNC	(1 << 0)

/**
 * fuse_attr flags
 *
 * FUSE_ATTR_SUBMOUNT: Object is a submount root
 * FUSE_ATTR_DAX: Enable DAX for this file in per inode DAX mode
 */
#define FUSE_ATTR_SUBMOUNT      (1 << 0)
#define FUSE_ATTR_DAX		(1 << 1)

/**
 * Open flags
 * FUSE_OPEN_KILL_SUIDGID: Kill suid and sgid if executable
 */
#define FUSE_OPEN_KILL_SUIDGID	(1 << 0)

/**
 * setxattr flags
 * FUSE_SETXATTR_ACL_KILL_SGID: Clear SGID when system.posix_acl_access is set
 */
#define FUSE_SETXATTR_ACL_KILL_SGID	(1 << 0)

enum fuse_opcode {
	FUSE_LOOKUP		= 1,
	FUSE_FORGET		= 2,  /* no reply */
	FUSE_GETATTR		= 3,
	FUSE_SETATTR		= 4,
	FUSE_READLINK		= 5,
	FUSE_SYMLINK		= 6,
	FUSE_MKNOD		= 8,
	FUSE_MKDIR		= 9,
	FUSE_UNLINK		= 10,
	FUSE_RMDIR		= 11,
	FUSE_RENAME		= 12,
	FUSE_LINK		= 13,
	FUSE_OPEN		= 14,
	FUSE_READ		= 15,
	FUSE_WRITE		= 16,
	FUSE_STATFS		= 17,
	FUSE_RELEASE		= 18,
	FUSE_FSYNC		= 20,
	FUSE_SETXATTR		= 21,
	FUSE_GETXATTR		= 22,
	FUSE_LISTXATTR		= 23,
	FUSE_REMOVEXATTR	= 24,
	FUSE_FLUSH		= 25,
	FUSE_INIT		= 26,
	FUSE_OPENDIR		= 27,
	FUSE_READDIR		= 28,
	FUSE_RELEASEDIR		= 29,
	FUSE_FSYNCDIR		= 30,
	FUSE_GETLK		= 31,
	FUSE_SETLK		= 32,
	FUSE_SETLKW		= 33,
	FUSE_ACCESS		= 34,
	FUSE_CREATE		= 35,
	FUSE_INTERRUPT		= 36,
	FUSE_BMAP		= 37,
	FUSE_DESTROY		= 38,
	FUSE_IOCTL		= 39,
	FUSE_POLL		= 40,
	FUSE_NOTIFY_REPLY	= 41,
	FUSE_BATCH_FORGET	= 42,
	FUSE_FALLOCATE		= 43,
	FUSE_READDIRPLUS	= 44,
	FUSE_RENAME2		= 45,
	FUSE_LSEEK		= 46,
	FUSE_COPY_FILE_RANGE	= 47,
	FUSE_SETUPMAPPING	= 48,
	FUSE_REMOVEMAPPING	= 49,
	FUSE_SYNCFS		= 50,

	/* CUSE specific operations */
	CUSE_INIT		= 4096,

	/* Reserved opcodes: helpful to detect structure endian-ness */
	CUSE_INIT_BSWAP_RESERVED	= 1048576,	/* CUSE_INIT << 8 */
	FUSE_INIT_BSWAP_RESERVED	= 436207616,	/* FUSE_INIT << 24 */
};

enum fuse_notify_code {
	FUSE_NOTIFY_POLL   = 1,
	FUSE_NOTIFY_INVAL_INODE = 2,
	FUSE_NOTIFY_INVAL_ENTRY = 3,
	FUSE_NOTIFY_STORE = 4,
	FUSE_NOTIFY_RETRIEVE = 5,
	FUSE_NOTIFY_DELETE = 6,
	FUSE_NOTIFY_CODE_MAX,
};

/* The read buffer is required to be at least 8k, but may be much larger */
#define FUSE_MIN_READ_BUFFER 8192

#define FUSE_COMPAT_ENTRY_OUT_SIZE 120

struct fuse_entry_out {
	uint64_t	nodeid;		/* Inode ID */
	uint64_t	generation;	/* Inode generation: nodeid:gen must
					   be unique for the fs's lifetime */
	uint64_t	entry_valid;	/* Cache timeout for the name */
	uint64_t	attr_valid;	/* Cache timeout for the attributes */
	uint32_t	entry_valid_nsec;
	uint32_t	attr_valid_nsec;
	struct fuse_attr attr;
};

struct fuse_forget_in {
	uint64_t	nlookup;
};

struct fuse_forget_one {
	uint64_t	nodeid;
	uint64_t	nlookup;
};

struct fuse_batch_forget_in {
	uint32_t	count;
	uint32_t	dummy;
};

struct fuse_getattr_in {
	uint32_t	getattr_flags;
	uint32_t	dummy;
	uint64_t	fh;
};

#define FUSE_COMPAT_ATTR_OUT_SIZE 96

struct fuse_attr_out {
	uint64_t	attr_valid;	/* Cache timeout for the attributes */
	uint32_t	attr_valid_nsec;
	uint32_t	dummy;
	struct fuse_attr attr;
};

#define FUSE_COMPAT_MKNOD_IN_SIZE 8

struct fuse_mknod_in {
	uint32_t	mode;
	uint32_t	rdev;
	uint32_t	umask;
	uint32_t	padding;
};

struct fuse_mkdir_in {
	uint32_t	mode;
	uint32_t	umask;
};

struct fuse_rename_in {
	uint64_t	newdir;
};

struct fuse_rename2_in {
	uint64_t	newdir;
	uint32_t	flags;
	uint32_t	padding;
};

struct fuse_link_in {
	uint64_t	oldnodeid;
};

struct fuse_setattr_in {
	uint32_t	valid;
	uint32_t	padding;
	uint64_t	fh;
	uint64_t	size;
	uint64_t	lock_owner;
	uint64_t	atime;
	uint64_t	mtime;
	uint64_t	ctime;
	uint32_t	atimensec;
	uint32_t	mtimensec;
	uint32_t	ctimensec;
	uint32_t	mode;
	uint32_t	unused4;
	uint32_t	uid;
	uint32_t	gid;
	uint32_t	unused5;
};

struct fuse_open_in {
	uint32_t	flags;
	uint32_t	open_flags;	/* FUSE_OPEN_... */
};

struct fuse_create_in {
	uint32_t	flags;
	uint32_t	mode;
	uint32_t	umask;
	uint32_t	open_flags;	/* FUSE_OPEN_... */
};

struct fuse_open_out {
	uint64_t	fh;
	uint32_t	open_flags;
	uint32_t	padding;
};

struct fuse_release_in {
	uint64_t	fh;
	uint32_t	flags;
	uint32_t	release_flags;
	uint64_t	lock_owner;
};

struct fuse_flush_in {
	uint64_t	fh;
	uint32_t	unused;
	uint32_t	padding;
	uint64_t	lock_owner;
};

struct fuse_read_in {
	uint64_t	fh;
	uint64_t	offset;
	uint32_t	size;
	uint32_t	read_flags;
	uint64_t	lock_owner;
	uint32_t	flags;
	uint32_t	padding;
};

#define FUSE_COMPAT_WRITE_IN_SIZE 24

struct fuse_write_in {
	uint64_t	fh;
	uint64_t	offset;
	uint32_t	size;
	uint32_t	write_flags;
	uint64_t	lock_owner;
	uint32_t	flags;
	uint32_t	padding;
};

struct fuse_write_out {
	uint32_t	size;
	uint32_t	padding;
};

#define FUSE_COMPAT_STATFS_SIZE 48

struct fuse_statfs_out {
	struct fuse_kstatfs st;
};

struct fuse_fsync_in {
	uint64_t	fh;
	uint32_t	fsync_flags;
	uint32_t	padding;
};

#define FUSE_COMPAT_SETXATTR_IN_SIZE 8

struct fuse_setxattr_in {
	uint32_t	size;
	uint32_t	flags;
	uint32_t	setxattr_flags;
	uint32_t	padding;
};

struct fuse_getxattr_in {
	uint32_t	size;
	uint32_t	padding;
};

struct fuse_getxattr_out {
	uint32_t	size;
	uint32_t	padding;
};

struct fuse_lk_in {
	uint64_t	fh;
	uint64_t	owner;
	struct fuse_file_lock lk;
	uint32_t	lk_flags;
	uint32_t	padding;
};

struct fuse_lk_out {
	struct fuse_file_lock lk;
};

struct fuse_access_in {
	uint32_t	mask;
	uint32_t	padding;
};

struct fuse_init_in {
	uint32_t	major;
	uint32_t	minor;
	uint32_t	max_readahead;
	uint32_t	flags;
	uint32_t	flags2;
	uint32_t	unused[11];
};

#define FUSE_COMPAT_INIT_OUT_SIZE 8
#define FUSE_COMPAT_22_INIT_OUT_SIZE 24

struct fuse_init_out {
	uint32_t	major;
	uint32_t	minor;
	uint32_t	max_readahead;
	uint32_t	flags;
	uint16_t	max_background;
	uint16_t	congestion_threshold;
	uint32_t	max_write;
	uint32_t	time_gran;
	uint16_t	max_pages;
	uint16_t	map_alignment;
	uint32_t	flags2;
	uint32_t	unused[7];
};

#define CUSE_INIT_INFO_MAX 4096

struct cuse_init_in {
	uint32_t	major;
	uint32_t	minor;
	uint32_t	unused;
	uint32_t	flags;
};

struct cuse_init_out {
	uint32_t	major;
	uint32_t	minor;
	uint32_t	unused;
	uint32_t	flags;
	uint32_t	max_read;
	uint32_t	max_write;
	uint32_t	dev_major;		/* chardev major */
	uint32_t	dev_minor;		/* chardev minor */
	uint32_t	spare[10];
};

struct fuse_interrupt_in {
	uint64_t	unique;
};

struct fuse_bmap_in {
	uint64_t	block;
	uint32_t	blocksize;
	uint32_t	padding;
};

struct fuse_bmap_out {
	uint64_t	block;
};

struct fuse_ioctl_in {
	uint64_t	fh;
	uint32_t	flags;
	uint32_t	cmd;
	uint64_t	arg;
	uint32_t	in_size;
	uint32_t	out_size;
};

struct fuse_ioctl_iovec {
	uint64_t	base;
	uint64_t	len;
};

struct fuse_ioctl_out {
	int32_t		result;
	uint32_t	flags;
	uint32_t	in_iovs;
	uint32_t	out_iovs;
};

struct fuse_poll_in {
	uint64_t	fh;
	uint64_t	kh;
	uint32_t	flags;
	uint32_t	events;
};

struct fuse_poll_out {
	uint32_t	revents;
	uint32_t	padding;
};

struct fuse_notify_poll_wakeup_out {
	uint64_t	kh;
};

struct fuse_fallocate_in {
	uint64_t	fh;
	uint64_t	offset;
	uint64_t	length;
	uint32_t	mode;
	uint32_t	padding;
};

struct fuse_in_header {
	uint32_t	len;
	uint32_t	opcode;
	uint64_t	unique;
	uint64_t	nodeid;
	uint32_t	uid;
	uint32_t	gid;
	uint32_t	pid;
	uint32_t	padding;
};

struct fuse_out_header {
	uint32_t	len;
	int32_t		error;
	uint64_t	unique;
};

struct fuse_dirent {
	uint64_t	ino;
	uint64_t	off;
	uint32_t	namelen;
	uint32_t	type;
	char name[];
};

/* Align variable length records to 64bit boundary */
#define FUSE_REC_ALIGN(x) \
	(((x) + sizeof(uint64_t) - 1) & ~(sizeof(uint64_t) - 1))

#define FUSE_NAME_OFFSET offsetof(struct fuse_dirent, name)
#define FUSE_DIRENT_ALIGN(x) FUSE_REC_ALIGN(x)
#define FUSE_DIRENT_SIZE(d) \
	FUSE_DIRENT_ALIGN(FUSE_NAME_OFFSET + (d)->namelen)

struct fuse_direntplus {
	struct fuse_entry_out entry_out;
	struct fuse_dirent dirent;
};

#define FUSE_NAME_OFFSET_DIRENTPLUS \
	offsetof(struct fuse_direntplus, dirent.name)
#define FUSE_DIRENTPLUS_SIZE(d) \
	FUSE_DIRENT_ALIGN(FUSE_NAME_OFFSET_DIRENTPLUS + (d)->dirent.namelen)

struct fuse_notify_inval_inode_out {
	uint64_t	ino;
	int64_t		off;
	int64_t		len;
};

struct fuse_notify_inval_entry_out {
	uint64_t	parent;
	uint32_t	namelen;
	uint32_t	padding;
};

struct fuse_notify_delete_out {
	uint64_t	parent;
	uint64_t	child;
	uint32_t	namelen;
	uint32_t	padding;
};

struct fuse_notify_store_out {
	uint64_t	nodeid;
	uint64_t	offset;
	uint32_t	size;
	uint32_t	padding;
};

struct fuse_notify_retrieve_out {
	uint64_t	notify_unique;
	uint64_t	nodeid;
	uint64_t	offset;
	uint32_t	size;
	uint32_t	padding;
};

/* Matches the size of fuse_write_in */
struct fuse_notify_retrieve_in {
	uint64_t	dummy1;
	uint64_t	offset;
	uint32_t	size;
	uint32_t	dummy2;
	uint64_t	dummy3;
	uint64_t	dummy4;
};

/* Device ioctls: */
#define FUSE_DEV_IOC_MAGIC		229
#define FUSE_DEV_IOC_CLONE		_IOR(FUSE_DEV_IOC_MAGIC, 0, uint32_t)

struct fuse_lseek_in {
	uint64_t	fh;
	uint64_t	offset;
	uint32_t	whence;
	uint32_t	padding;
};

struct fuse_lseek_out {
	uint64_t	offset;
};

struct fuse_copy_file_range_in {
	uint64_t	fh_in;
	uint64_t	off_in;
	uint64_t	nodeid_out;
	uint64_t	fh_out;
	uint64_t	off_out;
	uint64_t	len;
	uint64_t	flags;
};

#define FUSE_SETUPMAPPING_FLAG_WRITE (1ull << 0)
#define FUSE_SETUPMAPPING_FLAG_READ (1ull << 1)
struct fuse_setupmapping_in {
	/* An already open handle */
	uint64_t	fh;
	/* Offset into the file to start the mapping */
	uint64_t	foffset;
	/* Length of mapping required */
	uint64_t	len;
	/* Flags, FUSE_SETUPMAPPING_FLAG_* */
	uint64_t	flags;
	/* Offset in Memory Window */
	uint64_t	moffset;
};

struct fuse_removemapping_in {
	/* number of fuse_removemapping_one follows */
	uint32_t        count;
};

struct fuse_removemapping_one {
	/* Offset into the dax window start the unmapping */
	uint64_t        moffset;
	/* Length of mapping required */
	uint64_t	len;
};

#define FUSE_REMOVEMAPPING_MAX_ENTRY   \
		(PAGE_SIZE / sizeof(struct fuse_removemapping_one))

struct fuse_syncfs_in {
	uint64_t	padding;
};

/*
 * For each security context, send fuse_secctx with size of security context
 * fuse_secctx will be followed by security context name and this in turn
 * will be followed by actual context label.
 * fuse_secctx, name, context
 */
struct fuse_secctx {
	uint32_t	size;
	uint32_t	padding;
};

/*
 * Contains the information about how many fuse_secctx structures are being
 * sent and what's the total size of all security contexts (including
 * size of fuse_secctx_header).
 *
 */
struct fuse_secctx_header {
	uint32_t	size;
	uint32_t	nr_secctx;
};

#endif /* _LINUX_FUSE_H */<|MERGE_RESOLUTION|>--- conflicted
+++ resolved
@@ -187,8 +187,6 @@
  *
  *  7.35
  *  - add FOPEN_NOFLUSH
-<<<<<<< HEAD
-=======
  *
  *  7.36
  *  - extend fuse_init_in with reserved fields, add FUSE_INIT_EXT init flag
@@ -196,7 +194,6 @@
  *  - add FUSE_SECURITY_CTX init flag
  *  - add security context to create, mkdir, symlink, and mknod requests
  *  - add FUSE_HAS_INODE_DAX, FUSE_ATTR_DAX
->>>>>>> 754e0b0e
  */
 
 #ifndef _LINUX_FUSE_H
@@ -232,11 +229,7 @@
 #define FUSE_KERNEL_VERSION 7
 
 /** Minor version number of this interface */
-<<<<<<< HEAD
-#define FUSE_KERNEL_MINOR_VERSION 35
-=======
 #define FUSE_KERNEL_MINOR_VERSION 36
->>>>>>> 754e0b0e
 
 /** The node ID of the root inode */
 #define FUSE_ROOT_ID 1
