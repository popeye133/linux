/* SPDX-License-Identifier: GPL-2.0 */
/*
 * Counter interface
 * Copyright (C) 2018 William Breathitt Gray
 */
#ifndef _COUNTER_H_
#define _COUNTER_H_

#include <linux/cdev.h>
#include <linux/device.h>
#include <linux/kernel.h>
#include <linux/kfifo.h>
#include <linux/mutex.h>
#include <linux/spinlock_types.h>
#include <linux/types.h>
#include <linux/wait.h>
#include <uapi/linux/counter.h>

struct counter_device;
struct counter_count;
struct counter_synapse;
struct counter_signal;

enum counter_comp_type {
	COUNTER_COMP_U8,
	COUNTER_COMP_U64,
	COUNTER_COMP_BOOL,
	COUNTER_COMP_SIGNAL_LEVEL,
	COUNTER_COMP_FUNCTION,
	COUNTER_COMP_SYNAPSE_ACTION,
	COUNTER_COMP_ENUM,
	COUNTER_COMP_COUNT_DIRECTION,
	COUNTER_COMP_COUNT_MODE,
};

/**
 * struct counter_comp - Counter component node
 * @type:		Counter component data type
 * @name:		device-specific component name
 * @priv:		component-relevant data
 * @action_read		Synapse action mode read callback. The read value of the
 *			respective Synapse action mode should be passed back via
 *			the action parameter.
 * @device_u8_read	Device u8 component read callback. The read value of the
 *			respective Device u8 component should be passed back via
 *			the val parameter.
 * @count_u8_read	Count u8 component read callback. The read value of the
 *			respective Count u8 component should be passed back via
 *			the val parameter.
 * @signal_u8_read	Signal u8 component read callback. The read value of the
 *			respective Signal u8 component should be passed back via
 *			the val parameter.
 * @device_u32_read	Device u32 component read callback. The read value of
 *			the respective Device u32 component should be passed
 *			back via the val parameter.
 * @count_u32_read	Count u32 component read callback. The read value of the
 *			respective Count u32 component should be passed back via
 *			the val parameter.
 * @signal_u32_read	Signal u32 component read callback. The read value of
 *			the respective Signal u32 component should be passed
 *			back via the val parameter.
 * @device_u64_read	Device u64 component read callback. The read value of
 *			the respective Device u64 component should be passed
 *			back via the val parameter.
 * @count_u64_read	Count u64 component read callback. The read value of the
 *			respective Count u64 component should be passed back via
 *			the val parameter.
 * @signal_u64_read	Signal u64 component read callback. The read value of
 *			the respective Signal u64 component should be passed
 *			back via the val parameter.
 * @action_write	Synapse action mode write callback. The write value of
 *			the respective Synapse action mode is passed via the
 *			action parameter.
 * @device_u8_write	Device u8 component write callback. The write value of
 *			the respective Device u8 component is passed via the val
 *			parameter.
 * @count_u8_write	Count u8 component write callback. The write value of
 *			the respective Count u8 component is passed via the val
 *			parameter.
 * @signal_u8_write	Signal u8 component write callback. The write value of
 *			the respective Signal u8 component is passed via the val
 *			parameter.
 * @device_u32_write	Device u32 component write callback. The write value of
 *			the respective Device u32 component is passed via the
 *			val parameter.
 * @count_u32_write	Count u32 component write callback. The write value of
 *			the respective Count u32 component is passed via the val
 *			parameter.
 * @signal_u32_write	Signal u32 component write callback. The write value of
 *			the respective Signal u32 component is passed via the
 *			val parameter.
 * @device_u64_write	Device u64 component write callback. The write value of
 *			the respective Device u64 component is passed via the
 *			val parameter.
 * @count_u64_write	Count u64 component write callback. The write value of
 *			the respective Count u64 component is passed via the val
 *			parameter.
 * @signal_u64_write	Signal u64 component write callback. The write value of
 *			the respective Signal u64 component is passed via the
 *			val parameter.
 */
struct counter_comp {
	enum counter_comp_type type;
	const char *name;
	void *priv;
	union {
		int (*action_read)(struct counter_device *counter,
				   struct counter_count *count,
				   struct counter_synapse *synapse,
				   enum counter_synapse_action *action);
		int (*device_u8_read)(struct counter_device *counter, u8 *val);
		int (*count_u8_read)(struct counter_device *counter,
				     struct counter_count *count, u8 *val);
		int (*signal_u8_read)(struct counter_device *counter,
				      struct counter_signal *signal, u8 *val);
		int (*device_u32_read)(struct counter_device *counter,
				       u32 *val);
		int (*count_u32_read)(struct counter_device *counter,
				      struct counter_count *count, u32 *val);
		int (*signal_u32_read)(struct counter_device *counter,
				       struct counter_signal *signal, u32 *val);
		int (*device_u64_read)(struct counter_device *counter,
				       u64 *val);
		int (*count_u64_read)(struct counter_device *counter,
				      struct counter_count *count, u64 *val);
		int (*signal_u64_read)(struct counter_device *counter,
				       struct counter_signal *signal, u64 *val);
	};
	union {
		int (*action_write)(struct counter_device *counter,
				    struct counter_count *count,
				    struct counter_synapse *synapse,
				    enum counter_synapse_action action);
		int (*device_u8_write)(struct counter_device *counter, u8 val);
		int (*count_u8_write)(struct counter_device *counter,
				      struct counter_count *count, u8 val);
		int (*signal_u8_write)(struct counter_device *counter,
				       struct counter_signal *signal, u8 val);
		int (*device_u32_write)(struct counter_device *counter,
					u32 val);
		int (*count_u32_write)(struct counter_device *counter,
				       struct counter_count *count, u32 val);
		int (*signal_u32_write)(struct counter_device *counter,
					struct counter_signal *signal, u32 val);
		int (*device_u64_write)(struct counter_device *counter,
					u64 val);
		int (*count_u64_write)(struct counter_device *counter,
				       struct counter_count *count, u64 val);
		int (*signal_u64_write)(struct counter_device *counter,
					struct counter_signal *signal, u64 val);
	};
};

/**
 * struct counter_signal - Counter Signal node
 * @id:		unique ID used to identify the Signal
 * @name:	device-specific Signal name
 * @ext:	optional array of Signal extensions
 * @num_ext:	number of Signal extensions specified in @ext
 */
struct counter_signal {
	int id;
	const char *name;

	struct counter_comp *ext;
	size_t num_ext;
};

/**
 * struct counter_synapse - Counter Synapse node
 * @actions_list:	array of available action modes
 * @num_actions:	number of action modes specified in @actions_list
 * @signal:		pointer to the associated Signal
 */
struct counter_synapse {
	const enum counter_synapse_action *actions_list;
	size_t num_actions;

	struct counter_signal *signal;
};

<<<<<<< HEAD
struct counter_count;

/**
 * struct counter_count_ext - Counter Count extension
 * @name:	attribute name
 * @read:	read callback for this attribute; may be NULL
 * @write:	write callback for this attribute; may be NULL
 * @priv:	data private to the driver
 */
struct counter_count_ext {
	const char *name;
	ssize_t (*read)(struct counter_device *counter,
			struct counter_count *count, void *priv, char *buf);
	ssize_t (*write)(struct counter_device *counter,
			 struct counter_count *count, void *priv,
			 const char *buf, size_t len);
	void *priv;
};

enum counter_function {
	COUNTER_FUNCTION_INCREASE = 0,
	COUNTER_FUNCTION_DECREASE,
	COUNTER_FUNCTION_PULSE_DIRECTION,
	COUNTER_FUNCTION_QUADRATURE_X1_A,
	COUNTER_FUNCTION_QUADRATURE_X1_B,
	COUNTER_FUNCTION_QUADRATURE_X2_A,
	COUNTER_FUNCTION_QUADRATURE_X2_B,
	COUNTER_FUNCTION_QUADRATURE_X4
};

=======
>>>>>>> df0cc57e
/**
 * struct counter_count - Counter Count node
 * @id:			unique ID used to identify the Count
 * @name:		device-specific Count name
 * @functions_list:	array of available function modes
 * @num_functions:	number of function modes specified in @functions_list
 * @synapses:		array of Synapses for initialization
 * @num_synapses:	number of Synapses specified in @synapses
 * @ext:		optional array of Count extensions
 * @num_ext:		number of Count extensions specified in @ext
 */
struct counter_count {
	int id;
	const char *name;

<<<<<<< HEAD
	size_t function;
=======
>>>>>>> df0cc57e
	const enum counter_function *functions_list;
	size_t num_functions;

	struct counter_synapse *synapses;
	size_t num_synapses;

	struct counter_comp *ext;
	size_t num_ext;
};

/**
 * struct counter_event_node - Counter Event node
 * @l:		list of current watching Counter events
 * @event:	event that triggers
 * @channel:	event channel
 * @comp_list:	list of components to watch when event triggers
 */
<<<<<<< HEAD
struct counter_device_state {
	int id;
	struct device dev;
	struct counter_device_attr_group *groups_list;
	size_t num_groups;
	const struct attribute_group **groups;
};

enum counter_signal_level {
	COUNTER_SIGNAL_LEVEL_LOW,
	COUNTER_SIGNAL_LEVEL_HIGH,
=======
struct counter_event_node {
	struct list_head l;
	u8 event;
	u8 channel;
	struct list_head comp_list;
>>>>>>> df0cc57e
};

/**
 * struct counter_ops - Callbacks from driver
<<<<<<< HEAD
 * @signal_read:	optional read callback for Signal attribute. The read
 *			level of the respective Signal should be passed back via
 *			the level parameter.
 * @count_read:		optional read callback for Count attribute. The read
 *			value of the respective Count should be passed back via
 *			the val parameter.
 * @count_write:	optional write callback for Count attribute. The write
 *			value for the respective Count is passed in via the val
=======
 * @signal_read:	optional read callback for Signals. The read level of
 *			the respective Signal should be passed back via the
 *			level parameter.
 * @count_read:		read callback for Counts. The read value of the
 *			respective Count should be passed back via the value
 *			parameter.
 * @count_write:	optional write callback for Counts. The write value for
 *			the respective Count is passed in via the value
>>>>>>> df0cc57e
 *			parameter.
 * @function_read:	read callback the Count function modes. The read
 *			function mode of the respective Count should be passed
 *			back via the function parameter.
 * @function_write:	optional write callback for Count function modes. The
 *			function mode to write for the respective Count is
 *			passed in via the function parameter.
 * @action_read:	optional read callback the Synapse action modes. The
 *			read action mode of the respective Synapse should be
 *			passed back via the action parameter.
 * @action_write:	optional write callback for Synapse action modes. The
 *			action mode to write for the respective Synapse is
 *			passed in via the action parameter.
 * @events_configure:	optional write callback to configure events. The list of
 *			struct counter_event_node may be accessed via the
 *			events_list member of the counter parameter.
 * @watch_validate:	optional callback to validate a watch. The Counter
 *			component watch configuration is passed in via the watch
 *			parameter. A return value of 0 indicates a valid Counter
 *			component watch configuration.
 */
struct counter_ops {
	int (*signal_read)(struct counter_device *counter,
			   struct counter_signal *signal,
			   enum counter_signal_level *level);
	int (*count_read)(struct counter_device *counter,
			  struct counter_count *count, u64 *value);
	int (*count_write)(struct counter_device *counter,
			   struct counter_count *count, u64 value);
	int (*function_read)(struct counter_device *counter,
			     struct counter_count *count,
			     enum counter_function *function);
	int (*function_write)(struct counter_device *counter,
			      struct counter_count *count,
			      enum counter_function function);
	int (*action_read)(struct counter_device *counter,
			   struct counter_count *count,
			   struct counter_synapse *synapse,
			   enum counter_synapse_action *action);
	int (*action_write)(struct counter_device *counter,
			    struct counter_count *count,
			    struct counter_synapse *synapse,
			    enum counter_synapse_action action);
	int (*events_configure)(struct counter_device *counter);
	int (*watch_validate)(struct counter_device *counter,
			      const struct counter_watch *watch);
};

/**
 * struct counter_device - Counter data structure
 * @name:		name of the device
 * @parent:		optional parent device providing the counters
 * @ops:		callbacks from driver
 * @signals:		array of Signals
 * @num_signals:	number of Signals specified in @signals
 * @counts:		array of Counts
 * @num_counts:		number of Counts specified in @counts
 * @ext:		optional array of Counter device extensions
 * @num_ext:		number of Counter device extensions specified in @ext
 * @priv:		optional private data supplied by driver
 * @dev:		internal device structure
 * @chrdev:		internal character device structure
 * @events_list:	list of current watching Counter events
 * @events_list_lock:	lock to protect Counter events list operations
 * @next_events_list:	list of next watching Counter events
 * @n_events_list_lock:	lock to protect Counter next events list operations
 * @events:		queue of detected Counter events
 * @events_wait:	wait queue to allow blocking reads of Counter events
 * @events_in_lock:	lock to protect Counter events queue in operations
 * @events_out_lock:	lock to protect Counter events queue out operations
 * @ops_exist_lock:	lock to prevent use during removal
 */
struct counter_device {
	const char *name;
	struct device *parent;

	const struct counter_ops *ops;

	struct counter_signal *signals;
	size_t num_signals;
	struct counter_count *counts;
	size_t num_counts;

	struct counter_comp *ext;
	size_t num_ext;

	void *priv;

	struct device dev;
	struct cdev chrdev;
	struct list_head events_list;
	spinlock_t events_list_lock;
	struct list_head next_events_list;
	struct mutex n_events_list_lock;
	DECLARE_KFIFO_PTR(events, struct counter_event);
	wait_queue_head_t events_wait;
	spinlock_t events_in_lock;
	struct mutex events_out_lock;
	struct mutex ops_exist_lock;
};

int counter_register(struct counter_device *const counter);
void counter_unregister(struct counter_device *const counter);
int devm_counter_register(struct device *dev,
			  struct counter_device *const counter);
void counter_push_event(struct counter_device *const counter, const u8 event,
			const u8 channel);

#define COUNTER_COMP_DEVICE_U8(_name, _read, _write) \
{ \
	.type = COUNTER_COMP_U8, \
	.name = (_name), \
	.device_u8_read = (_read), \
	.device_u8_write = (_write), \
}
#define COUNTER_COMP_COUNT_U8(_name, _read, _write) \
{ \
	.type = COUNTER_COMP_U8, \
	.name = (_name), \
	.count_u8_read = (_read), \
	.count_u8_write = (_write), \
}
#define COUNTER_COMP_SIGNAL_U8(_name, _read, _write) \
{ \
	.type = COUNTER_COMP_U8, \
	.name = (_name), \
	.signal_u8_read = (_read), \
	.signal_u8_write = (_write), \
}

#define COUNTER_COMP_DEVICE_U64(_name, _read, _write) \
{ \
	.type = COUNTER_COMP_U64, \
	.name = (_name), \
	.device_u64_read = (_read), \
	.device_u64_write = (_write), \
}
#define COUNTER_COMP_COUNT_U64(_name, _read, _write) \
{ \
	.type = COUNTER_COMP_U64, \
	.name = (_name), \
	.count_u64_read = (_read), \
	.count_u64_write = (_write), \
}
#define COUNTER_COMP_SIGNAL_U64(_name, _read, _write) \
{ \
	.type = COUNTER_COMP_U64, \
	.name = (_name), \
	.signal_u64_read = (_read), \
	.signal_u64_write = (_write), \
}

#define COUNTER_COMP_DEVICE_BOOL(_name, _read, _write) \
{ \
	.type = COUNTER_COMP_BOOL, \
	.name = (_name), \
	.device_u8_read = (_read), \
	.device_u8_write = (_write), \
}
#define COUNTER_COMP_COUNT_BOOL(_name, _read, _write) \
{ \
	.type = COUNTER_COMP_BOOL, \
	.name = (_name), \
	.count_u8_read = (_read), \
	.count_u8_write = (_write), \
}
#define COUNTER_COMP_SIGNAL_BOOL(_name, _read, _write) \
{ \
	.type = COUNTER_COMP_BOOL, \
	.name = (_name), \
	.signal_u8_read = (_read), \
	.signal_u8_write = (_write), \
}

struct counter_available {
	union {
		const u32 *enums;
		const char *const *strs;
	};
	size_t num_items;
};

#define DEFINE_COUNTER_AVAILABLE(_name, _enums) \
	struct counter_available _name = { \
		.enums = (_enums), \
		.num_items = ARRAY_SIZE(_enums), \
	}

#define DEFINE_COUNTER_ENUM(_name, _strs) \
	struct counter_available _name = { \
		.strs = (_strs), \
		.num_items = ARRAY_SIZE(_strs), \
	}

#define COUNTER_COMP_DEVICE_ENUM(_name, _get, _set, _available) \
{ \
	.type = COUNTER_COMP_ENUM, \
	.name = (_name), \
	.device_u32_read = (_get), \
	.device_u32_write = (_set), \
	.priv = &(_available), \
}
#define COUNTER_COMP_COUNT_ENUM(_name, _get, _set, _available) \
{ \
	.type = COUNTER_COMP_ENUM, \
	.name = (_name), \
	.count_u32_read = (_get), \
	.count_u32_write = (_set), \
	.priv = &(_available), \
}
#define COUNTER_COMP_SIGNAL_ENUM(_name, _get, _set, _available) \
{ \
	.type = COUNTER_COMP_ENUM, \
	.name = (_name), \
	.signal_u32_read = (_get), \
	.signal_u32_write = (_set), \
	.priv = &(_available), \
}

#define COUNTER_COMP_CEILING(_read, _write) \
	COUNTER_COMP_COUNT_U64("ceiling", _read, _write)

#define COUNTER_COMP_COUNT_MODE(_read, _write, _available) \
{ \
	.type = COUNTER_COMP_COUNT_MODE, \
	.name = "count_mode", \
	.count_u32_read = (_read), \
	.count_u32_write = (_write), \
	.priv = &(_available), \
}

#define COUNTER_COMP_DIRECTION(_read) \
{ \
	.type = COUNTER_COMP_COUNT_DIRECTION, \
	.name = "direction", \
	.count_u32_read = (_read), \
}

#define COUNTER_COMP_ENABLE(_read, _write) \
	COUNTER_COMP_COUNT_BOOL("enable", _read, _write)

#define COUNTER_COMP_FLOOR(_read, _write) \
	COUNTER_COMP_COUNT_U64("floor", _read, _write)

#define COUNTER_COMP_PRESET(_read, _write) \
	COUNTER_COMP_COUNT_U64("preset", _read, _write)

#define COUNTER_COMP_PRESET_ENABLE(_read, _write) \
	COUNTER_COMP_COUNT_BOOL("preset_enable", _read, _write)

#endif /* _COUNTER_H_ */<|MERGE_RESOLUTION|>--- conflicted
+++ resolved
@@ -179,39 +179,6 @@
 	struct counter_signal *signal;
 };
 
-<<<<<<< HEAD
-struct counter_count;
-
-/**
- * struct counter_count_ext - Counter Count extension
- * @name:	attribute name
- * @read:	read callback for this attribute; may be NULL
- * @write:	write callback for this attribute; may be NULL
- * @priv:	data private to the driver
- */
-struct counter_count_ext {
-	const char *name;
-	ssize_t (*read)(struct counter_device *counter,
-			struct counter_count *count, void *priv, char *buf);
-	ssize_t (*write)(struct counter_device *counter,
-			 struct counter_count *count, void *priv,
-			 const char *buf, size_t len);
-	void *priv;
-};
-
-enum counter_function {
-	COUNTER_FUNCTION_INCREASE = 0,
-	COUNTER_FUNCTION_DECREASE,
-	COUNTER_FUNCTION_PULSE_DIRECTION,
-	COUNTER_FUNCTION_QUADRATURE_X1_A,
-	COUNTER_FUNCTION_QUADRATURE_X1_B,
-	COUNTER_FUNCTION_QUADRATURE_X2_A,
-	COUNTER_FUNCTION_QUADRATURE_X2_B,
-	COUNTER_FUNCTION_QUADRATURE_X4
-};
-
-=======
->>>>>>> df0cc57e
 /**
  * struct counter_count - Counter Count node
  * @id:			unique ID used to identify the Count
@@ -227,10 +194,6 @@
 	int id;
 	const char *name;
 
-<<<<<<< HEAD
-	size_t function;
-=======
->>>>>>> df0cc57e
 	const enum counter_function *functions_list;
 	size_t num_functions;
 
@@ -248,39 +211,15 @@
  * @channel:	event channel
  * @comp_list:	list of components to watch when event triggers
  */
-<<<<<<< HEAD
-struct counter_device_state {
-	int id;
-	struct device dev;
-	struct counter_device_attr_group *groups_list;
-	size_t num_groups;
-	const struct attribute_group **groups;
-};
-
-enum counter_signal_level {
-	COUNTER_SIGNAL_LEVEL_LOW,
-	COUNTER_SIGNAL_LEVEL_HIGH,
-=======
 struct counter_event_node {
 	struct list_head l;
 	u8 event;
 	u8 channel;
 	struct list_head comp_list;
->>>>>>> df0cc57e
 };
 
 /**
  * struct counter_ops - Callbacks from driver
-<<<<<<< HEAD
- * @signal_read:	optional read callback for Signal attribute. The read
- *			level of the respective Signal should be passed back via
- *			the level parameter.
- * @count_read:		optional read callback for Count attribute. The read
- *			value of the respective Count should be passed back via
- *			the val parameter.
- * @count_write:	optional write callback for Count attribute. The write
- *			value for the respective Count is passed in via the val
-=======
  * @signal_read:	optional read callback for Signals. The read level of
  *			the respective Signal should be passed back via the
  *			level parameter.
@@ -289,7 +228,6 @@
  *			parameter.
  * @count_write:	optional write callback for Counts. The write value for
  *			the respective Count is passed in via the value
->>>>>>> df0cc57e
  *			parameter.
  * @function_read:	read callback the Count function modes. The read
  *			function mode of the respective Count should be passed
