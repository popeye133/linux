--- conflicted
+++ resolved
@@ -523,11 +523,8 @@
 
 			icmpv6_ndo_send(skb, ICMPV6_PKT_TOOBIG, 0, mtu);
 		} else {
-<<<<<<< HEAD
-=======
 			if (!(ip_hdr(skb)->frag_off & htons(IP_DF)))
 				goto xmit;
->>>>>>> ffc9841d
 			icmp_ndo_send(skb, ICMP_DEST_UNREACH, ICMP_FRAG_NEEDED,
 				      htonl(mtu));
 		}
