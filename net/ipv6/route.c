/*
 *	Linux INET6 implementation
 *	FIB front-end.
 *
 *	Authors:
 *	Pedro Roque		<roque@di.fc.ul.pt>
 *
 *	This program is free software; you can redistribute it and/or
 *      modify it under the terms of the GNU General Public License
 *      as published by the Free Software Foundation; either version
 *      2 of the License, or (at your option) any later version.
 */

/*	Changes:
 *
 *	YOSHIFUJI Hideaki @USAGI
 *		reworked default router selection.
 *		- respect outgoing interface
 *		- select from (probably) reachable routers (i.e.
 *		routers in REACHABLE, STALE, DELAY or PROBE states).
 *		- always select the same router if it is (probably)
 *		reachable.  otherwise, round-robin the list.
 *	Ville Nuorvala
 *		Fixed routing subtrees.
 */

#include <linux/capability.h>
#include <linux/errno.h>
#include <linux/export.h>
#include <linux/types.h>
#include <linux/times.h>
#include <linux/socket.h>
#include <linux/sockios.h>
#include <linux/net.h>
#include <linux/route.h>
#include <linux/netdevice.h>
#include <linux/in6.h>
#include <linux/mroute6.h>
#include <linux/init.h>
#include <linux/if_arp.h>
#include <linux/proc_fs.h>
#include <linux/seq_file.h>
#include <linux/nsproxy.h>
#include <linux/slab.h>
#include <net/net_namespace.h>
#include <net/snmp.h>
#include <net/ipv6.h>
#include <net/ip6_fib.h>
#include <net/ip6_route.h>
#include <net/ndisc.h>
#include <net/addrconf.h>
#include <net/tcp.h>
#include <linux/rtnetlink.h>
#include <net/dst.h>
#include <net/xfrm.h>
#include <net/netevent.h>
#include <net/netlink.h>

#include <asm/uaccess.h>

#ifdef CONFIG_SYSCTL
#include <linux/sysctl.h>
#endif

static struct rt6_info *ip6_rt_copy(const struct rt6_info *ort,
				    const struct in6_addr *dest);
static struct dst_entry	*ip6_dst_check(struct dst_entry *dst, u32 cookie);
static unsigned int	 ip6_default_advmss(const struct dst_entry *dst);
static unsigned int	 ip6_mtu(const struct dst_entry *dst);
static struct dst_entry *ip6_negative_advice(struct dst_entry *);
static void		ip6_dst_destroy(struct dst_entry *);
static void		ip6_dst_ifdown(struct dst_entry *,
				       struct net_device *dev, int how);
static int		 ip6_dst_gc(struct dst_ops *ops);

static int		ip6_pkt_discard(struct sk_buff *skb);
static int		ip6_pkt_discard_out(struct sk_buff *skb);
static void		ip6_link_failure(struct sk_buff *skb);
static void		ip6_rt_update_pmtu(struct dst_entry *dst, u32 mtu);

#ifdef CONFIG_IPV6_ROUTE_INFO
static struct rt6_info *rt6_add_route_info(struct net *net,
					   const struct in6_addr *prefix, int prefixlen,
					   const struct in6_addr *gwaddr, int ifindex,
					   unsigned pref);
static struct rt6_info *rt6_get_route_info(struct net *net,
					   const struct in6_addr *prefix, int prefixlen,
					   const struct in6_addr *gwaddr, int ifindex);
#endif

static u32 *ipv6_cow_metrics(struct dst_entry *dst, unsigned long old)
{
	struct rt6_info *rt = (struct rt6_info *) dst;
	struct inet_peer *peer;
	u32 *p = NULL;

	if (!(rt->dst.flags & DST_HOST))
		return NULL;

	if (!rt->rt6i_peer)
		rt6_bind_peer(rt, 1);

	peer = rt->rt6i_peer;
	if (peer) {
		u32 *old_p = __DST_METRICS_PTR(old);
		unsigned long prev, new;

		p = peer->metrics;
		if (inet_metrics_new(peer))
			memcpy(p, old_p, sizeof(u32) * RTAX_MAX);

		new = (unsigned long) p;
		prev = cmpxchg(&dst->_metrics, old, new);

		if (prev != old) {
			p = __DST_METRICS_PTR(prev);
			if (prev & DST_METRICS_READ_ONLY)
				p = NULL;
		}
	}
	return p;
}

static struct neighbour *ip6_neigh_lookup(const struct dst_entry *dst, const void *daddr)
{
	struct neighbour *n = __ipv6_neigh_lookup(&nd_tbl, dst->dev, daddr);
	if (n)
		return n;
	return neigh_create(&nd_tbl, daddr, dst->dev);
}

static int rt6_bind_neighbour(struct rt6_info *rt, struct net_device *dev)
{
	struct neighbour *n = __ipv6_neigh_lookup(&nd_tbl, dev, &rt->rt6i_gateway);
	if (!n) {
		n = neigh_create(&nd_tbl, &rt->rt6i_gateway, dev);
		if (IS_ERR(n))
			return PTR_ERR(n);
	}
	dst_set_neighbour(&rt->dst, n);

	return 0;
}

static struct dst_ops ip6_dst_ops_template = {
	.family			=	AF_INET6,
	.protocol		=	cpu_to_be16(ETH_P_IPV6),
	.gc			=	ip6_dst_gc,
	.gc_thresh		=	1024,
	.check			=	ip6_dst_check,
	.default_advmss		=	ip6_default_advmss,
	.mtu			=	ip6_mtu,
	.cow_metrics		=	ipv6_cow_metrics,
	.destroy		=	ip6_dst_destroy,
	.ifdown			=	ip6_dst_ifdown,
	.negative_advice	=	ip6_negative_advice,
	.link_failure		=	ip6_link_failure,
	.update_pmtu		=	ip6_rt_update_pmtu,
	.local_out		=	__ip6_local_out,
	.neigh_lookup		=	ip6_neigh_lookup,
};

static unsigned int ip6_blackhole_mtu(const struct dst_entry *dst)
{
	unsigned int mtu = dst_metric_raw(dst, RTAX_MTU);

	return mtu ? : dst->dev->mtu;
}

static void ip6_rt_blackhole_update_pmtu(struct dst_entry *dst, u32 mtu)
{
}

static u32 *ip6_rt_blackhole_cow_metrics(struct dst_entry *dst,
					 unsigned long old)
{
	return NULL;
}

static struct dst_ops ip6_dst_blackhole_ops = {
	.family			=	AF_INET6,
	.protocol		=	cpu_to_be16(ETH_P_IPV6),
	.destroy		=	ip6_dst_destroy,
	.check			=	ip6_dst_check,
	.mtu			=	ip6_blackhole_mtu,
	.default_advmss		=	ip6_default_advmss,
	.update_pmtu		=	ip6_rt_blackhole_update_pmtu,
	.cow_metrics		=	ip6_rt_blackhole_cow_metrics,
	.neigh_lookup		=	ip6_neigh_lookup,
};

static const u32 ip6_template_metrics[RTAX_MAX] = {
	[RTAX_HOPLIMIT - 1] = 255,
};

static struct rt6_info ip6_null_entry_template = {
	.dst = {
		.__refcnt	= ATOMIC_INIT(1),
		.__use		= 1,
		.obsolete	= -1,
		.error		= -ENETUNREACH,
		.input		= ip6_pkt_discard,
		.output		= ip6_pkt_discard_out,
	},
	.rt6i_flags	= (RTF_REJECT | RTF_NONEXTHOP),
	.rt6i_protocol  = RTPROT_KERNEL,
	.rt6i_metric	= ~(u32) 0,
	.rt6i_ref	= ATOMIC_INIT(1),
};

#ifdef CONFIG_IPV6_MULTIPLE_TABLES

static int ip6_pkt_prohibit(struct sk_buff *skb);
static int ip6_pkt_prohibit_out(struct sk_buff *skb);

static struct rt6_info ip6_prohibit_entry_template = {
	.dst = {
		.__refcnt	= ATOMIC_INIT(1),
		.__use		= 1,
		.obsolete	= -1,
		.error		= -EACCES,
		.input		= ip6_pkt_prohibit,
		.output		= ip6_pkt_prohibit_out,
	},
	.rt6i_flags	= (RTF_REJECT | RTF_NONEXTHOP),
	.rt6i_protocol  = RTPROT_KERNEL,
	.rt6i_metric	= ~(u32) 0,
	.rt6i_ref	= ATOMIC_INIT(1),
};

static struct rt6_info ip6_blk_hole_entry_template = {
	.dst = {
		.__refcnt	= ATOMIC_INIT(1),
		.__use		= 1,
		.obsolete	= -1,
		.error		= -EINVAL,
		.input		= dst_discard,
		.output		= dst_discard,
	},
	.rt6i_flags	= (RTF_REJECT | RTF_NONEXTHOP),
	.rt6i_protocol  = RTPROT_KERNEL,
	.rt6i_metric	= ~(u32) 0,
	.rt6i_ref	= ATOMIC_INIT(1),
};

#endif

/* allocate dst with ip6_dst_ops */
static inline struct rt6_info *ip6_dst_alloc(struct dst_ops *ops,
					     struct net_device *dev,
					     int flags)
{
	struct rt6_info *rt = dst_alloc(ops, dev, 0, 0, flags);

	if (rt)
		memset(&rt->rt6i_table, 0,
		       sizeof(*rt) - sizeof(struct dst_entry));

	return rt;
}

static void ip6_dst_destroy(struct dst_entry *dst)
{
	struct rt6_info *rt = (struct rt6_info *)dst;
	struct inet6_dev *idev = rt->rt6i_idev;
	struct inet_peer *peer = rt->rt6i_peer;

	if (!(rt->dst.flags & DST_HOST))
		dst_destroy_metrics_generic(dst);

	if (idev) {
		rt->rt6i_idev = NULL;
		in6_dev_put(idev);
	}
	if (peer) {
		rt->rt6i_peer = NULL;
		inet_putpeer(peer);
	}
}

static atomic_t __rt6_peer_genid = ATOMIC_INIT(0);

static u32 rt6_peer_genid(void)
{
	return atomic_read(&__rt6_peer_genid);
}

void rt6_bind_peer(struct rt6_info *rt, int create)
{
	struct inet_peer *peer;

	peer = inet_getpeer_v6(&rt->rt6i_dst.addr, create);
	if (peer && cmpxchg(&rt->rt6i_peer, NULL, peer) != NULL)
		inet_putpeer(peer);
	else
		rt->rt6i_peer_genid = rt6_peer_genid();
}

static void ip6_dst_ifdown(struct dst_entry *dst, struct net_device *dev,
			   int how)
{
	struct rt6_info *rt = (struct rt6_info *)dst;
	struct inet6_dev *idev = rt->rt6i_idev;
	struct net_device *loopback_dev =
		dev_net(dev)->loopback_dev;

	if (dev != loopback_dev && idev && idev->dev == dev) {
		struct inet6_dev *loopback_idev =
			in6_dev_get(loopback_dev);
		if (loopback_idev) {
			rt->rt6i_idev = loopback_idev;
			in6_dev_put(idev);
		}
	}
}

static __inline__ int rt6_check_expired(const struct rt6_info *rt)
{
	return (rt->rt6i_flags & RTF_EXPIRES) &&
		time_after(jiffies, rt->dst.expires);
}

static inline int rt6_need_strict(const struct in6_addr *daddr)
{
	return ipv6_addr_type(daddr) &
		(IPV6_ADDR_MULTICAST | IPV6_ADDR_LINKLOCAL | IPV6_ADDR_LOOPBACK);
}

/*
 *	Route lookup. Any table->tb6_lock is implied.
 */

static inline struct rt6_info *rt6_device_match(struct net *net,
						    struct rt6_info *rt,
						    const struct in6_addr *saddr,
						    int oif,
						    int flags)
{
	struct rt6_info *local = NULL;
	struct rt6_info *sprt;

	if (!oif && ipv6_addr_any(saddr))
		goto out;

	for (sprt = rt; sprt; sprt = sprt->dst.rt6_next) {
		struct net_device *dev = sprt->dst.dev;

		if (oif) {
			if (dev->ifindex == oif)
				return sprt;
			if (dev->flags & IFF_LOOPBACK) {
				if (!sprt->rt6i_idev ||
				    sprt->rt6i_idev->dev->ifindex != oif) {
					if (flags & RT6_LOOKUP_F_IFACE && oif)
						continue;
					if (local && (!oif ||
						      local->rt6i_idev->dev->ifindex == oif))
						continue;
				}
				local = sprt;
			}
		} else {
			if (ipv6_chk_addr(net, saddr, dev,
					  flags & RT6_LOOKUP_F_IFACE))
				return sprt;
		}
	}

	if (oif) {
		if (local)
			return local;

		if (flags & RT6_LOOKUP_F_IFACE)
			return net->ipv6.ip6_null_entry;
	}
out:
	return rt;
}

#ifdef CONFIG_IPV6_ROUTER_PREF
static void rt6_probe(struct rt6_info *rt)
{
	struct neighbour *neigh;
	/*
	 * Okay, this does not seem to be appropriate
	 * for now, however, we need to check if it
	 * is really so; aka Router Reachability Probing.
	 *
	 * Router Reachability Probe MUST be rate-limited
	 * to no more than one per minute.
	 */
	rcu_read_lock();
	neigh = rt ? dst_get_neighbour_noref(&rt->dst) : NULL;
	if (!neigh || (neigh->nud_state & NUD_VALID))
		goto out;
	read_lock_bh(&neigh->lock);
	if (!(neigh->nud_state & NUD_VALID) &&
	    time_after(jiffies, neigh->updated + rt->rt6i_idev->cnf.rtr_probe_interval)) {
		struct in6_addr mcaddr;
		struct in6_addr *target;

		neigh->updated = jiffies;
		read_unlock_bh(&neigh->lock);

		target = (struct in6_addr *)&neigh->primary_key;
		addrconf_addr_solict_mult(target, &mcaddr);
		ndisc_send_ns(rt->dst.dev, NULL, target, &mcaddr, NULL);
	} else {
		read_unlock_bh(&neigh->lock);
	}
out:
	rcu_read_unlock();
}
#else
static inline void rt6_probe(struct rt6_info *rt)
{
}
#endif

/*
 * Default Router Selection (RFC 2461 6.3.6)
 */
static inline int rt6_check_dev(struct rt6_info *rt, int oif)
{
	struct net_device *dev = rt->dst.dev;
	if (!oif || dev->ifindex == oif)
		return 2;
	if ((dev->flags & IFF_LOOPBACK) &&
	    rt->rt6i_idev && rt->rt6i_idev->dev->ifindex == oif)
		return 1;
	return 0;
}

static inline int rt6_check_neigh(struct rt6_info *rt)
{
	struct neighbour *neigh;
	int m;

	rcu_read_lock();
	neigh = dst_get_neighbour_noref(&rt->dst);
	if (rt->rt6i_flags & RTF_NONEXTHOP ||
	    !(rt->rt6i_flags & RTF_GATEWAY))
		m = 1;
	else if (neigh) {
		read_lock_bh(&neigh->lock);
		if (neigh->nud_state & NUD_VALID)
			m = 2;
#ifdef CONFIG_IPV6_ROUTER_PREF
		else if (neigh->nud_state & NUD_FAILED)
			m = 0;
#endif
		else
			m = 1;
		read_unlock_bh(&neigh->lock);
	} else
		m = 0;
	rcu_read_unlock();
	return m;
}

static int rt6_score_route(struct rt6_info *rt, int oif,
			   int strict)
{
	int m, n;

	m = rt6_check_dev(rt, oif);
	if (!m && (strict & RT6_LOOKUP_F_IFACE))
		return -1;
#ifdef CONFIG_IPV6_ROUTER_PREF
	m |= IPV6_DECODE_PREF(IPV6_EXTRACT_PREF(rt->rt6i_flags)) << 2;
#endif
	n = rt6_check_neigh(rt);
	if (!n && (strict & RT6_LOOKUP_F_REACHABLE))
		return -1;
	return m;
}

static struct rt6_info *find_match(struct rt6_info *rt, int oif, int strict,
				   int *mpri, struct rt6_info *match)
{
	int m;

	if (rt6_check_expired(rt))
		goto out;

	m = rt6_score_route(rt, oif, strict);
	if (m < 0)
		goto out;

	if (m > *mpri) {
		if (strict & RT6_LOOKUP_F_REACHABLE)
			rt6_probe(match);
		*mpri = m;
		match = rt;
	} else if (strict & RT6_LOOKUP_F_REACHABLE) {
		rt6_probe(rt);
	}

out:
	return match;
}

static struct rt6_info *find_rr_leaf(struct fib6_node *fn,
				     struct rt6_info *rr_head,
				     u32 metric, int oif, int strict)
{
	struct rt6_info *rt, *match;
	int mpri = -1;

	match = NULL;
	for (rt = rr_head; rt && rt->rt6i_metric == metric;
	     rt = rt->dst.rt6_next)
		match = find_match(rt, oif, strict, &mpri, match);
	for (rt = fn->leaf; rt && rt != rr_head && rt->rt6i_metric == metric;
	     rt = rt->dst.rt6_next)
		match = find_match(rt, oif, strict, &mpri, match);

	return match;
}

static struct rt6_info *rt6_select(struct fib6_node *fn, int oif, int strict)
{
	struct rt6_info *match, *rt0;
	struct net *net;

	rt0 = fn->rr_ptr;
	if (!rt0)
		fn->rr_ptr = rt0 = fn->leaf;

	match = find_rr_leaf(fn, rt0, rt0->rt6i_metric, oif, strict);

	if (!match &&
	    (strict & RT6_LOOKUP_F_REACHABLE)) {
		struct rt6_info *next = rt0->dst.rt6_next;

		/* no entries matched; do round-robin */
		if (!next || next->rt6i_metric != rt0->rt6i_metric)
			next = fn->leaf;

		if (next != rt0)
			fn->rr_ptr = next;
	}

	net = dev_net(rt0->dst.dev);
	return match ? match : net->ipv6.ip6_null_entry;
}

#ifdef CONFIG_IPV6_ROUTE_INFO
int rt6_route_rcv(struct net_device *dev, u8 *opt, int len,
		  const struct in6_addr *gwaddr)
{
	struct net *net = dev_net(dev);
	struct route_info *rinfo = (struct route_info *) opt;
	struct in6_addr prefix_buf, *prefix;
	unsigned int pref;
	unsigned long lifetime;
	struct rt6_info *rt;

	if (len < sizeof(struct route_info)) {
		return -EINVAL;
	}

	/* Sanity check for prefix_len and length */
	if (rinfo->length > 3) {
		return -EINVAL;
	} else if (rinfo->prefix_len > 128) {
		return -EINVAL;
	} else if (rinfo->prefix_len > 64) {
		if (rinfo->length < 2) {
			return -EINVAL;
		}
	} else if (rinfo->prefix_len > 0) {
		if (rinfo->length < 1) {
			return -EINVAL;
		}
	}

	pref = rinfo->route_pref;
	if (pref == ICMPV6_ROUTER_PREF_INVALID)
		return -EINVAL;

	lifetime = addrconf_timeout_fixup(ntohl(rinfo->lifetime), HZ);

	if (rinfo->length == 3)
		prefix = (struct in6_addr *)rinfo->prefix;
	else {
		/* this function is safe */
		ipv6_addr_prefix(&prefix_buf,
				 (struct in6_addr *)rinfo->prefix,
				 rinfo->prefix_len);
		prefix = &prefix_buf;
	}

	rt = rt6_get_route_info(net, prefix, rinfo->prefix_len, gwaddr,
				dev->ifindex);

	if (rt && !lifetime) {
		ip6_del_rt(rt);
		rt = NULL;
	}

	if (!rt && lifetime)
		rt = rt6_add_route_info(net, prefix, rinfo->prefix_len, gwaddr, dev->ifindex,
					pref);
	else if (rt)
		rt->rt6i_flags = RTF_ROUTEINFO |
				 (rt->rt6i_flags & ~RTF_PREF_MASK) | RTF_PREF(pref);

	if (rt) {
		if (!addrconf_finite_timeout(lifetime)) {
			rt->rt6i_flags &= ~RTF_EXPIRES;
		} else {
			rt->dst.expires = jiffies + HZ * lifetime;
			rt->rt6i_flags |= RTF_EXPIRES;
		}
		dst_release(&rt->dst);
	}
	return 0;
}
#endif

#define BACKTRACK(__net, saddr)			\
do { \
	if (rt == __net->ipv6.ip6_null_entry) {	\
		struct fib6_node *pn; \
		while (1) { \
			if (fn->fn_flags & RTN_TL_ROOT) \
				goto out; \
			pn = fn->parent; \
			if (FIB6_SUBTREE(pn) && FIB6_SUBTREE(pn) != fn) \
				fn = fib6_lookup(FIB6_SUBTREE(pn), NULL, saddr); \
			else \
				fn = pn; \
			if (fn->fn_flags & RTN_RTINFO) \
				goto restart; \
		} \
	} \
} while (0)

static struct rt6_info *ip6_pol_route_lookup(struct net *net,
					     struct fib6_table *table,
					     struct flowi6 *fl6, int flags)
{
	struct fib6_node *fn;
	struct rt6_info *rt;

	read_lock_bh(&table->tb6_lock);
	fn = fib6_lookup(&table->tb6_root, &fl6->daddr, &fl6->saddr);
restart:
	rt = fn->leaf;
	rt = rt6_device_match(net, rt, &fl6->saddr, fl6->flowi6_oif, flags);
	BACKTRACK(net, &fl6->saddr);
out:
	dst_use(&rt->dst, jiffies);
	read_unlock_bh(&table->tb6_lock);
	return rt;

}

struct dst_entry * ip6_route_lookup(struct net *net, struct flowi6 *fl6,
				    int flags)
{
	return fib6_rule_lookup(net, fl6, flags, ip6_pol_route_lookup);
}
EXPORT_SYMBOL_GPL(ip6_route_lookup);

struct rt6_info *rt6_lookup(struct net *net, const struct in6_addr *daddr,
			    const struct in6_addr *saddr, int oif, int strict)
{
	struct flowi6 fl6 = {
		.flowi6_oif = oif,
		.daddr = *daddr,
	};
	struct dst_entry *dst;
	int flags = strict ? RT6_LOOKUP_F_IFACE : 0;

	if (saddr) {
		memcpy(&fl6.saddr, saddr, sizeof(*saddr));
		flags |= RT6_LOOKUP_F_HAS_SADDR;
	}

	dst = fib6_rule_lookup(net, &fl6, flags, ip6_pol_route_lookup);
	if (dst->error == 0)
		return (struct rt6_info *) dst;

	dst_release(dst);

	return NULL;
}

EXPORT_SYMBOL(rt6_lookup);

/* ip6_ins_rt is called with FREE table->tb6_lock.
   It takes new route entry, the addition fails by any reason the
   route is freed. In any case, if caller does not hold it, it may
   be destroyed.
 */

static int __ip6_ins_rt(struct rt6_info *rt, struct nl_info *info)
{
	int err;
	struct fib6_table *table;

	table = rt->rt6i_table;
	write_lock_bh(&table->tb6_lock);
	err = fib6_add(&table->tb6_root, rt, info);
	write_unlock_bh(&table->tb6_lock);

	return err;
}

int ip6_ins_rt(struct rt6_info *rt)
{
	struct nl_info info = {
		.nl_net = dev_net(rt->dst.dev),
	};
	return __ip6_ins_rt(rt, &info);
}

static struct rt6_info *rt6_alloc_cow(const struct rt6_info *ort,
				      const struct in6_addr *daddr,
				      const struct in6_addr *saddr)
{
	struct rt6_info *rt;

	/*
	 *	Clone the route.
	 */

	rt = ip6_rt_copy(ort, daddr);

	if (rt) {
		int attempts = !in_softirq();

		if (!(rt->rt6i_flags & RTF_GATEWAY)) {
			if (ort->rt6i_dst.plen != 128 &&
			    ipv6_addr_equal(&ort->rt6i_dst.addr, daddr))
				rt->rt6i_flags |= RTF_ANYCAST;
			rt->rt6i_gateway = *daddr;
		}

		rt->rt6i_flags |= RTF_CACHE;

#ifdef CONFIG_IPV6_SUBTREES
		if (rt->rt6i_src.plen && saddr) {
			rt->rt6i_src.addr = *saddr;
			rt->rt6i_src.plen = 128;
		}
#endif

	retry:
		if (rt6_bind_neighbour(rt, rt->dst.dev)) {
			struct net *net = dev_net(rt->dst.dev);
			int saved_rt_min_interval =
				net->ipv6.sysctl.ip6_rt_gc_min_interval;
			int saved_rt_elasticity =
				net->ipv6.sysctl.ip6_rt_gc_elasticity;

			if (attempts-- > 0) {
				net->ipv6.sysctl.ip6_rt_gc_elasticity = 1;
				net->ipv6.sysctl.ip6_rt_gc_min_interval = 0;

				ip6_dst_gc(&net->ipv6.ip6_dst_ops);

				net->ipv6.sysctl.ip6_rt_gc_elasticity =
					saved_rt_elasticity;
				net->ipv6.sysctl.ip6_rt_gc_min_interval =
					saved_rt_min_interval;
				goto retry;
			}

			if (net_ratelimit())
				printk(KERN_WARNING
				       "ipv6: Neighbour table overflow.\n");
			dst_free(&rt->dst);
			return NULL;
		}
	}

	return rt;
}

static struct rt6_info *rt6_alloc_clone(struct rt6_info *ort,
					const struct in6_addr *daddr)
{
	struct rt6_info *rt = ip6_rt_copy(ort, daddr);

	if (rt) {
		rt->rt6i_flags |= RTF_CACHE;
		dst_set_neighbour(&rt->dst, neigh_clone(dst_get_neighbour_noref_raw(&ort->dst)));
	}
	return rt;
}

static struct rt6_info *ip6_pol_route(struct net *net, struct fib6_table *table, int oif,
				      struct flowi6 *fl6, int flags)
{
	struct fib6_node *fn;
	struct rt6_info *rt, *nrt;
	int strict = 0;
	int attempts = 3;
	int err;
	int reachable = net->ipv6.devconf_all->forwarding ? 0 : RT6_LOOKUP_F_REACHABLE;

	strict |= flags & RT6_LOOKUP_F_IFACE;

relookup:
	read_lock_bh(&table->tb6_lock);

restart_2:
	fn = fib6_lookup(&table->tb6_root, &fl6->daddr, &fl6->saddr);

restart:
	rt = rt6_select(fn, oif, strict | reachable);

	BACKTRACK(net, &fl6->saddr);
	if (rt == net->ipv6.ip6_null_entry ||
	    rt->rt6i_flags & RTF_CACHE)
		goto out;

	dst_hold(&rt->dst);
	read_unlock_bh(&table->tb6_lock);

	if (!dst_get_neighbour_noref_raw(&rt->dst) && !(rt->rt6i_flags & RTF_NONEXTHOP))
		nrt = rt6_alloc_cow(rt, &fl6->daddr, &fl6->saddr);
	else if (!(rt->dst.flags & DST_HOST))
		nrt = rt6_alloc_clone(rt, &fl6->daddr);
	else
		goto out2;

	dst_release(&rt->dst);
	rt = nrt ? : net->ipv6.ip6_null_entry;

	dst_hold(&rt->dst);
	if (nrt) {
		err = ip6_ins_rt(nrt);
		if (!err)
			goto out2;
	}

	if (--attempts <= 0)
		goto out2;

	/*
	 * Race condition! In the gap, when table->tb6_lock was
	 * released someone could insert this route.  Relookup.
	 */
	dst_release(&rt->dst);
	goto relookup;

out:
	if (reachable) {
		reachable = 0;
		goto restart_2;
	}
	dst_hold(&rt->dst);
	read_unlock_bh(&table->tb6_lock);
out2:
	rt->dst.lastuse = jiffies;
	rt->dst.__use++;

	return rt;
}

static struct rt6_info *ip6_pol_route_input(struct net *net, struct fib6_table *table,
					    struct flowi6 *fl6, int flags)
{
	return ip6_pol_route(net, table, fl6->flowi6_iif, fl6, flags);
}

void ip6_route_input(struct sk_buff *skb)
{
	const struct ipv6hdr *iph = ipv6_hdr(skb);
	struct net *net = dev_net(skb->dev);
	int flags = RT6_LOOKUP_F_HAS_SADDR;
	struct flowi6 fl6 = {
		.flowi6_iif = skb->dev->ifindex,
		.daddr = iph->daddr,
		.saddr = iph->saddr,
		.flowlabel = (* (__be32 *) iph) & IPV6_FLOWINFO_MASK,
		.flowi6_mark = skb->mark,
		.flowi6_proto = iph->nexthdr,
	};

	if (rt6_need_strict(&iph->daddr) && skb->dev->type != ARPHRD_PIMREG)
		flags |= RT6_LOOKUP_F_IFACE;

	skb_dst_set(skb, fib6_rule_lookup(net, &fl6, flags, ip6_pol_route_input));
}

static struct rt6_info *ip6_pol_route_output(struct net *net, struct fib6_table *table,
					     struct flowi6 *fl6, int flags)
{
	return ip6_pol_route(net, table, fl6->flowi6_oif, fl6, flags);
}

struct dst_entry * ip6_route_output(struct net *net, const struct sock *sk,
				    struct flowi6 *fl6)
{
	int flags = 0;

	if ((sk && sk->sk_bound_dev_if) || rt6_need_strict(&fl6->daddr))
		flags |= RT6_LOOKUP_F_IFACE;

	if (!ipv6_addr_any(&fl6->saddr))
		flags |= RT6_LOOKUP_F_HAS_SADDR;
	else if (sk)
		flags |= rt6_srcprefs2flags(inet6_sk(sk)->srcprefs);

	return fib6_rule_lookup(net, fl6, flags, ip6_pol_route_output);
}

EXPORT_SYMBOL(ip6_route_output);

struct dst_entry *ip6_blackhole_route(struct net *net, struct dst_entry *dst_orig)
{
	struct rt6_info *rt, *ort = (struct rt6_info *) dst_orig;
	struct dst_entry *new = NULL;

	rt = dst_alloc(&ip6_dst_blackhole_ops, ort->dst.dev, 1, 0, 0);
	if (rt) {
		memset(&rt->rt6i_table, 0, sizeof(*rt) - sizeof(struct dst_entry));

		new = &rt->dst;

		new->__use = 1;
		new->input = dst_discard;
		new->output = dst_discard;

		if (dst_metrics_read_only(&ort->dst))
			new->_metrics = ort->dst._metrics;
		else
			dst_copy_metrics(new, &ort->dst);
		rt->rt6i_idev = ort->rt6i_idev;
		if (rt->rt6i_idev)
			in6_dev_hold(rt->rt6i_idev);
		rt->dst.expires = 0;

		rt->rt6i_gateway = ort->rt6i_gateway;
		rt->rt6i_flags = ort->rt6i_flags & ~RTF_EXPIRES;
		rt->rt6i_metric = 0;

		memcpy(&rt->rt6i_dst, &ort->rt6i_dst, sizeof(struct rt6key));
#ifdef CONFIG_IPV6_SUBTREES
		memcpy(&rt->rt6i_src, &ort->rt6i_src, sizeof(struct rt6key));
#endif

		dst_free(new);
	}

	dst_release(dst_orig);
	return new ? new : ERR_PTR(-ENOMEM);
}

/*
 *	Destination cache support functions
 */

static struct dst_entry *ip6_dst_check(struct dst_entry *dst, u32 cookie)
{
	struct rt6_info *rt;

	rt = (struct rt6_info *) dst;

	if (rt->rt6i_node && (rt->rt6i_node->fn_sernum == cookie)) {
		if (rt->rt6i_peer_genid != rt6_peer_genid()) {
			if (!rt->rt6i_peer)
				rt6_bind_peer(rt, 0);
			rt->rt6i_peer_genid = rt6_peer_genid();
		}
		return dst;
	}
	return NULL;
}

static struct dst_entry *ip6_negative_advice(struct dst_entry *dst)
{
	struct rt6_info *rt = (struct rt6_info *) dst;

	if (rt) {
		if (rt->rt6i_flags & RTF_CACHE) {
			if (rt6_check_expired(rt)) {
				ip6_del_rt(rt);
				dst = NULL;
			}
		} else {
			dst_release(dst);
			dst = NULL;
		}
	}
	return dst;
}

static void ip6_link_failure(struct sk_buff *skb)
{
	struct rt6_info *rt;

	icmpv6_send(skb, ICMPV6_DEST_UNREACH, ICMPV6_ADDR_UNREACH, 0);

	rt = (struct rt6_info *) skb_dst(skb);
	if (rt) {
		if (rt->rt6i_flags & RTF_CACHE) {
			dst_set_expires(&rt->dst, 0);
			rt->rt6i_flags |= RTF_EXPIRES;
		} else if (rt->rt6i_node && (rt->rt6i_flags & RTF_DEFAULT))
			rt->rt6i_node->fn_sernum = -1;
	}
}

static void ip6_rt_update_pmtu(struct dst_entry *dst, u32 mtu)
{
	struct rt6_info *rt6 = (struct rt6_info*)dst;

	if (mtu < dst_mtu(dst) && rt6->rt6i_dst.plen == 128) {
		rt6->rt6i_flags |= RTF_MODIFIED;
		if (mtu < IPV6_MIN_MTU) {
			u32 features = dst_metric(dst, RTAX_FEATURES);
			mtu = IPV6_MIN_MTU;
			features |= RTAX_FEATURE_ALLFRAG;
			dst_metric_set(dst, RTAX_FEATURES, features);
		}
		dst_metric_set(dst, RTAX_MTU, mtu);
	}
}

static unsigned int ip6_default_advmss(const struct dst_entry *dst)
{
	struct net_device *dev = dst->dev;
	unsigned int mtu = dst_mtu(dst);
	struct net *net = dev_net(dev);

	mtu -= sizeof(struct ipv6hdr) + sizeof(struct tcphdr);

	if (mtu < net->ipv6.sysctl.ip6_rt_min_advmss)
		mtu = net->ipv6.sysctl.ip6_rt_min_advmss;

	/*
	 * Maximal non-jumbo IPv6 payload is IPV6_MAXPLEN and
	 * corresponding MSS is IPV6_MAXPLEN - tcp_header_size.
	 * IPV6_MAXPLEN is also valid and means: "any MSS,
	 * rely only on pmtu discovery"
	 */
	if (mtu > IPV6_MAXPLEN - sizeof(struct tcphdr))
		mtu = IPV6_MAXPLEN;
	return mtu;
}

static unsigned int ip6_mtu(const struct dst_entry *dst)
{
	struct inet6_dev *idev;
	unsigned int mtu = dst_metric_raw(dst, RTAX_MTU);

	if (mtu)
		return mtu;

	mtu = IPV6_MIN_MTU;

	rcu_read_lock();
	idev = __in6_dev_get(dst->dev);
	if (idev)
		mtu = idev->cnf.mtu6;
	rcu_read_unlock();

	return mtu;
}

static struct dst_entry *icmp6_dst_gc_list;
static DEFINE_SPINLOCK(icmp6_dst_lock);

struct dst_entry *icmp6_dst_alloc(struct net_device *dev,
				  struct neighbour *neigh,
				  struct flowi6 *fl6)
{
	struct dst_entry *dst;
	struct rt6_info *rt;
	struct inet6_dev *idev = in6_dev_get(dev);
	struct net *net = dev_net(dev);

	if (unlikely(!idev))
<<<<<<< HEAD
		return NULL;
=======
		return ERR_PTR(-ENODEV);
>>>>>>> c16fa4f2

	rt = ip6_dst_alloc(&net->ipv6.ip6_dst_ops, dev, 0);
	if (unlikely(!rt)) {
		in6_dev_put(idev);
		dst = ERR_PTR(-ENOMEM);
		goto out;
	}

	if (neigh)
		neigh_hold(neigh);
	else {
		neigh = ip6_neigh_lookup(&rt->dst, &fl6->daddr);
		if (IS_ERR(neigh)) {
			in6_dev_put(idev);
			dst_free(&rt->dst);
			return ERR_CAST(neigh);
		}
	}

	rt->dst.flags |= DST_HOST;
	rt->dst.output  = ip6_output;
	dst_set_neighbour(&rt->dst, neigh);
	atomic_set(&rt->dst.__refcnt, 1);
	rt->rt6i_dst.addr = fl6->daddr;
	rt->rt6i_dst.plen = 128;
	rt->rt6i_idev     = idev;
	dst_metric_set(&rt->dst, RTAX_HOPLIMIT, 255);

	spin_lock_bh(&icmp6_dst_lock);
	rt->dst.next = icmp6_dst_gc_list;
	icmp6_dst_gc_list = &rt->dst;
	spin_unlock_bh(&icmp6_dst_lock);

	fib6_force_start_gc(net);

	dst = xfrm_lookup(net, &rt->dst, flowi6_to_flowi(fl6), NULL, 0);

out:
	return dst;
}

int icmp6_dst_gc(void)
{
	struct dst_entry *dst, **pprev;
	int more = 0;

	spin_lock_bh(&icmp6_dst_lock);
	pprev = &icmp6_dst_gc_list;

	while ((dst = *pprev) != NULL) {
		if (!atomic_read(&dst->__refcnt)) {
			*pprev = dst->next;
			dst_free(dst);
		} else {
			pprev = &dst->next;
			++more;
		}
	}

	spin_unlock_bh(&icmp6_dst_lock);

	return more;
}

static void icmp6_clean_all(int (*func)(struct rt6_info *rt, void *arg),
			    void *arg)
{
	struct dst_entry *dst, **pprev;

	spin_lock_bh(&icmp6_dst_lock);
	pprev = &icmp6_dst_gc_list;
	while ((dst = *pprev) != NULL) {
		struct rt6_info *rt = (struct rt6_info *) dst;
		if (func(rt, arg)) {
			*pprev = dst->next;
			dst_free(dst);
		} else {
			pprev = &dst->next;
		}
	}
	spin_unlock_bh(&icmp6_dst_lock);
}

static int ip6_dst_gc(struct dst_ops *ops)
{
	unsigned long now = jiffies;
	struct net *net = container_of(ops, struct net, ipv6.ip6_dst_ops);
	int rt_min_interval = net->ipv6.sysctl.ip6_rt_gc_min_interval;
	int rt_max_size = net->ipv6.sysctl.ip6_rt_max_size;
	int rt_elasticity = net->ipv6.sysctl.ip6_rt_gc_elasticity;
	int rt_gc_timeout = net->ipv6.sysctl.ip6_rt_gc_timeout;
	unsigned long rt_last_gc = net->ipv6.ip6_rt_last_gc;
	int entries;

	entries = dst_entries_get_fast(ops);
	if (time_after(rt_last_gc + rt_min_interval, now) &&
	    entries <= rt_max_size)
		goto out;

	net->ipv6.ip6_rt_gc_expire++;
	fib6_run_gc(net->ipv6.ip6_rt_gc_expire, net);
	net->ipv6.ip6_rt_last_gc = now;
	entries = dst_entries_get_slow(ops);
	if (entries < ops->gc_thresh)
		net->ipv6.ip6_rt_gc_expire = rt_gc_timeout>>1;
out:
	net->ipv6.ip6_rt_gc_expire -= net->ipv6.ip6_rt_gc_expire>>rt_elasticity;
	return entries > rt_max_size;
}

/* Clean host part of a prefix. Not necessary in radix tree,
   but results in cleaner routing tables.

   Remove it only when all the things will work!
 */

int ip6_dst_hoplimit(struct dst_entry *dst)
{
	int hoplimit = dst_metric_raw(dst, RTAX_HOPLIMIT);
	if (hoplimit == 0) {
		struct net_device *dev = dst->dev;
		struct inet6_dev *idev;

		rcu_read_lock();
		idev = __in6_dev_get(dev);
		if (idev)
			hoplimit = idev->cnf.hop_limit;
		else
			hoplimit = dev_net(dev)->ipv6.devconf_all->hop_limit;
		rcu_read_unlock();
	}
	return hoplimit;
}
EXPORT_SYMBOL(ip6_dst_hoplimit);

/*
 *
 */

int ip6_route_add(struct fib6_config *cfg)
{
	int err;
	struct net *net = cfg->fc_nlinfo.nl_net;
	struct rt6_info *rt = NULL;
	struct net_device *dev = NULL;
	struct inet6_dev *idev = NULL;
	struct fib6_table *table;
	int addr_type;

	if (cfg->fc_dst_len > 128 || cfg->fc_src_len > 128)
		return -EINVAL;
#ifndef CONFIG_IPV6_SUBTREES
	if (cfg->fc_src_len)
		return -EINVAL;
#endif
	if (cfg->fc_ifindex) {
		err = -ENODEV;
		dev = dev_get_by_index(net, cfg->fc_ifindex);
		if (!dev)
			goto out;
		idev = in6_dev_get(dev);
		if (!idev)
			goto out;
	}

	if (cfg->fc_metric == 0)
		cfg->fc_metric = IP6_RT_PRIO_USER;

	err = -ENOBUFS;
	if (cfg->fc_nlinfo.nlh &&
	    !(cfg->fc_nlinfo.nlh->nlmsg_flags & NLM_F_CREATE)) {
		table = fib6_get_table(net, cfg->fc_table);
		if (!table) {
			printk(KERN_WARNING "IPv6: NLM_F_CREATE should be specified when creating new route\n");
			table = fib6_new_table(net, cfg->fc_table);
		}
	} else {
		table = fib6_new_table(net, cfg->fc_table);
	}

	if (!table)
		goto out;

	rt = ip6_dst_alloc(&net->ipv6.ip6_dst_ops, NULL, DST_NOCOUNT);

	if (!rt) {
		err = -ENOMEM;
		goto out;
	}

	rt->dst.obsolete = -1;
	rt->dst.expires = (cfg->fc_flags & RTF_EXPIRES) ?
				jiffies + clock_t_to_jiffies(cfg->fc_expires) :
				0;

	if (cfg->fc_protocol == RTPROT_UNSPEC)
		cfg->fc_protocol = RTPROT_BOOT;
	rt->rt6i_protocol = cfg->fc_protocol;

	addr_type = ipv6_addr_type(&cfg->fc_dst);

	if (addr_type & IPV6_ADDR_MULTICAST)
		rt->dst.input = ip6_mc_input;
	else if (cfg->fc_flags & RTF_LOCAL)
		rt->dst.input = ip6_input;
	else
		rt->dst.input = ip6_forward;

	rt->dst.output = ip6_output;

	ipv6_addr_prefix(&rt->rt6i_dst.addr, &cfg->fc_dst, cfg->fc_dst_len);
	rt->rt6i_dst.plen = cfg->fc_dst_len;
	if (rt->rt6i_dst.plen == 128)
	       rt->dst.flags |= DST_HOST;

	if (!(rt->dst.flags & DST_HOST) && cfg->fc_mx) {
		u32 *metrics = kzalloc(sizeof(u32) * RTAX_MAX, GFP_KERNEL);
		if (!metrics) {
			err = -ENOMEM;
			goto out;
		}
		dst_init_metrics(&rt->dst, metrics, 0);
	}
#ifdef CONFIG_IPV6_SUBTREES
	ipv6_addr_prefix(&rt->rt6i_src.addr, &cfg->fc_src, cfg->fc_src_len);
	rt->rt6i_src.plen = cfg->fc_src_len;
#endif

	rt->rt6i_metric = cfg->fc_metric;

	/* We cannot add true routes via loopback here,
	   they would result in kernel looping; promote them to reject routes
	 */
	if ((cfg->fc_flags & RTF_REJECT) ||
	    (dev && (dev->flags & IFF_LOOPBACK) &&
	     !(addr_type & IPV6_ADDR_LOOPBACK) &&
	     !(cfg->fc_flags & RTF_LOCAL))) {
		/* hold loopback dev/idev if we haven't done so. */
		if (dev != net->loopback_dev) {
			if (dev) {
				dev_put(dev);
				in6_dev_put(idev);
			}
			dev = net->loopback_dev;
			dev_hold(dev);
			idev = in6_dev_get(dev);
			if (!idev) {
				err = -ENODEV;
				goto out;
			}
		}
		rt->dst.output = ip6_pkt_discard_out;
		rt->dst.input = ip6_pkt_discard;
		rt->dst.error = -ENETUNREACH;
		rt->rt6i_flags = RTF_REJECT|RTF_NONEXTHOP;
		goto install_route;
	}

	if (cfg->fc_flags & RTF_GATEWAY) {
		const struct in6_addr *gw_addr;
		int gwa_type;

		gw_addr = &cfg->fc_gateway;
		rt->rt6i_gateway = *gw_addr;
		gwa_type = ipv6_addr_type(gw_addr);

		if (gwa_type != (IPV6_ADDR_LINKLOCAL|IPV6_ADDR_UNICAST)) {
			struct rt6_info *grt;

			/* IPv6 strictly inhibits using not link-local
			   addresses as nexthop address.
			   Otherwise, router will not able to send redirects.
			   It is very good, but in some (rare!) circumstances
			   (SIT, PtP, NBMA NOARP links) it is handy to allow
			   some exceptions. --ANK
			 */
			err = -EINVAL;
			if (!(gwa_type & IPV6_ADDR_UNICAST))
				goto out;

			grt = rt6_lookup(net, gw_addr, NULL, cfg->fc_ifindex, 1);

			err = -EHOSTUNREACH;
			if (!grt)
				goto out;
			if (dev) {
				if (dev != grt->dst.dev) {
					dst_release(&grt->dst);
					goto out;
				}
			} else {
				dev = grt->dst.dev;
				idev = grt->rt6i_idev;
				dev_hold(dev);
				in6_dev_hold(grt->rt6i_idev);
			}
			if (!(grt->rt6i_flags & RTF_GATEWAY))
				err = 0;
			dst_release(&grt->dst);

			if (err)
				goto out;
		}
		err = -EINVAL;
		if (!dev || (dev->flags & IFF_LOOPBACK))
			goto out;
	}

	err = -ENODEV;
	if (!dev)
		goto out;

	if (!ipv6_addr_any(&cfg->fc_prefsrc)) {
		if (!ipv6_chk_addr(net, &cfg->fc_prefsrc, dev, 0)) {
			err = -EINVAL;
			goto out;
		}
		rt->rt6i_prefsrc.addr = cfg->fc_prefsrc;
		rt->rt6i_prefsrc.plen = 128;
	} else
		rt->rt6i_prefsrc.plen = 0;

	if (cfg->fc_flags & (RTF_GATEWAY | RTF_NONEXTHOP)) {
		err = rt6_bind_neighbour(rt, dev);
		if (err)
			goto out;
	}

	rt->rt6i_flags = cfg->fc_flags;

install_route:
	if (cfg->fc_mx) {
		struct nlattr *nla;
		int remaining;

		nla_for_each_attr(nla, cfg->fc_mx, cfg->fc_mx_len, remaining) {
			int type = nla_type(nla);

			if (type) {
				if (type > RTAX_MAX) {
					err = -EINVAL;
					goto out;
				}

				dst_metric_set(&rt->dst, type, nla_get_u32(nla));
			}
		}
	}

	rt->dst.dev = dev;
	rt->rt6i_idev = idev;
	rt->rt6i_table = table;

	cfg->fc_nlinfo.nl_net = dev_net(dev);

	return __ip6_ins_rt(rt, &cfg->fc_nlinfo);

out:
	if (dev)
		dev_put(dev);
	if (idev)
		in6_dev_put(idev);
	if (rt)
		dst_free(&rt->dst);
	return err;
}

static int __ip6_del_rt(struct rt6_info *rt, struct nl_info *info)
{
	int err;
	struct fib6_table *table;
	struct net *net = dev_net(rt->dst.dev);

	if (rt == net->ipv6.ip6_null_entry)
		return -ENOENT;

	table = rt->rt6i_table;
	write_lock_bh(&table->tb6_lock);

	err = fib6_del(rt, info);
	dst_release(&rt->dst);

	write_unlock_bh(&table->tb6_lock);

	return err;
}

int ip6_del_rt(struct rt6_info *rt)
{
	struct nl_info info = {
		.nl_net = dev_net(rt->dst.dev),
	};
	return __ip6_del_rt(rt, &info);
}

static int ip6_route_del(struct fib6_config *cfg)
{
	struct fib6_table *table;
	struct fib6_node *fn;
	struct rt6_info *rt;
	int err = -ESRCH;

	table = fib6_get_table(cfg->fc_nlinfo.nl_net, cfg->fc_table);
	if (!table)
		return err;

	read_lock_bh(&table->tb6_lock);

	fn = fib6_locate(&table->tb6_root,
			 &cfg->fc_dst, cfg->fc_dst_len,
			 &cfg->fc_src, cfg->fc_src_len);

	if (fn) {
		for (rt = fn->leaf; rt; rt = rt->dst.rt6_next) {
			if (cfg->fc_ifindex &&
			    (!rt->dst.dev ||
			     rt->dst.dev->ifindex != cfg->fc_ifindex))
				continue;
			if (cfg->fc_flags & RTF_GATEWAY &&
			    !ipv6_addr_equal(&cfg->fc_gateway, &rt->rt6i_gateway))
				continue;
			if (cfg->fc_metric && cfg->fc_metric != rt->rt6i_metric)
				continue;
			dst_hold(&rt->dst);
			read_unlock_bh(&table->tb6_lock);

			return __ip6_del_rt(rt, &cfg->fc_nlinfo);
		}
	}
	read_unlock_bh(&table->tb6_lock);

	return err;
}

/*
 *	Handle redirects
 */
struct ip6rd_flowi {
	struct flowi6 fl6;
	struct in6_addr gateway;
};

static struct rt6_info *__ip6_route_redirect(struct net *net,
					     struct fib6_table *table,
					     struct flowi6 *fl6,
					     int flags)
{
	struct ip6rd_flowi *rdfl = (struct ip6rd_flowi *)fl6;
	struct rt6_info *rt;
	struct fib6_node *fn;

	/*
	 * Get the "current" route for this destination and
	 * check if the redirect has come from approriate router.
	 *
	 * RFC 2461 specifies that redirects should only be
	 * accepted if they come from the nexthop to the target.
	 * Due to the way the routes are chosen, this notion
	 * is a bit fuzzy and one might need to check all possible
	 * routes.
	 */

	read_lock_bh(&table->tb6_lock);
	fn = fib6_lookup(&table->tb6_root, &fl6->daddr, &fl6->saddr);
restart:
	for (rt = fn->leaf; rt; rt = rt->dst.rt6_next) {
		/*
		 * Current route is on-link; redirect is always invalid.
		 *
		 * Seems, previous statement is not true. It could
		 * be node, which looks for us as on-link (f.e. proxy ndisc)
		 * But then router serving it might decide, that we should
		 * know truth 8)8) --ANK (980726).
		 */
		if (rt6_check_expired(rt))
			continue;
		if (!(rt->rt6i_flags & RTF_GATEWAY))
			continue;
		if (fl6->flowi6_oif != rt->dst.dev->ifindex)
			continue;
		if (!ipv6_addr_equal(&rdfl->gateway, &rt->rt6i_gateway))
			continue;
		break;
	}

	if (!rt)
		rt = net->ipv6.ip6_null_entry;
	BACKTRACK(net, &fl6->saddr);
out:
	dst_hold(&rt->dst);

	read_unlock_bh(&table->tb6_lock);

	return rt;
};

static struct rt6_info *ip6_route_redirect(const struct in6_addr *dest,
					   const struct in6_addr *src,
					   const struct in6_addr *gateway,
					   struct net_device *dev)
{
	int flags = RT6_LOOKUP_F_HAS_SADDR;
	struct net *net = dev_net(dev);
	struct ip6rd_flowi rdfl = {
		.fl6 = {
			.flowi6_oif = dev->ifindex,
			.daddr = *dest,
			.saddr = *src,
		},
	};

	rdfl.gateway = *gateway;

	if (rt6_need_strict(dest))
		flags |= RT6_LOOKUP_F_IFACE;

	return (struct rt6_info *)fib6_rule_lookup(net, &rdfl.fl6,
						   flags, __ip6_route_redirect);
}

void rt6_redirect(const struct in6_addr *dest, const struct in6_addr *src,
		  const struct in6_addr *saddr,
		  struct neighbour *neigh, u8 *lladdr, int on_link)
{
	struct rt6_info *rt, *nrt = NULL;
	struct netevent_redirect netevent;
	struct net *net = dev_net(neigh->dev);

	rt = ip6_route_redirect(dest, src, saddr, neigh->dev);

	if (rt == net->ipv6.ip6_null_entry) {
		if (net_ratelimit())
			printk(KERN_DEBUG "rt6_redirect: source isn't a valid nexthop "
			       "for redirect target\n");
		goto out;
	}

	/*
	 *	We have finally decided to accept it.
	 */

	neigh_update(neigh, lladdr, NUD_STALE,
		     NEIGH_UPDATE_F_WEAK_OVERRIDE|
		     NEIGH_UPDATE_F_OVERRIDE|
		     (on_link ? 0 : (NEIGH_UPDATE_F_OVERRIDE_ISROUTER|
				     NEIGH_UPDATE_F_ISROUTER))
		     );

	/*
	 * Redirect received -> path was valid.
	 * Look, redirects are sent only in response to data packets,
	 * so that this nexthop apparently is reachable. --ANK
	 */
	dst_confirm(&rt->dst);

	/* Duplicate redirect: silently ignore. */
	if (neigh == dst_get_neighbour_noref_raw(&rt->dst))
		goto out;

	nrt = ip6_rt_copy(rt, dest);
	if (!nrt)
		goto out;

	nrt->rt6i_flags = RTF_GATEWAY|RTF_UP|RTF_DYNAMIC|RTF_CACHE;
	if (on_link)
		nrt->rt6i_flags &= ~RTF_GATEWAY;

	nrt->rt6i_gateway = *(struct in6_addr *)neigh->primary_key;
	dst_set_neighbour(&nrt->dst, neigh_clone(neigh));

	if (ip6_ins_rt(nrt))
		goto out;

	netevent.old = &rt->dst;
	netevent.new = &nrt->dst;
	call_netevent_notifiers(NETEVENT_REDIRECT, &netevent);

	if (rt->rt6i_flags & RTF_CACHE) {
		ip6_del_rt(rt);
		return;
	}

out:
	dst_release(&rt->dst);
}

/*
 *	Handle ICMP "packet too big" messages
 *	i.e. Path MTU discovery
 */

static void rt6_do_pmtu_disc(const struct in6_addr *daddr, const struct in6_addr *saddr,
			     struct net *net, u32 pmtu, int ifindex)
{
	struct rt6_info *rt, *nrt;
	int allfrag = 0;
again:
	rt = rt6_lookup(net, daddr, saddr, ifindex, 0);
	if (!rt)
		return;

	if (rt6_check_expired(rt)) {
		ip6_del_rt(rt);
		goto again;
	}

	if (pmtu >= dst_mtu(&rt->dst))
		goto out;

	if (pmtu < IPV6_MIN_MTU) {
		/*
		 * According to RFC2460, PMTU is set to the IPv6 Minimum Link
		 * MTU (1280) and a fragment header should always be included
		 * after a node receiving Too Big message reporting PMTU is
		 * less than the IPv6 Minimum Link MTU.
		 */
		pmtu = IPV6_MIN_MTU;
		allfrag = 1;
	}

	/* New mtu received -> path was valid.
	   They are sent only in response to data packets,
	   so that this nexthop apparently is reachable. --ANK
	 */
	dst_confirm(&rt->dst);

	/* Host route. If it is static, it would be better
	   not to override it, but add new one, so that
	   when cache entry will expire old pmtu
	   would return automatically.
	 */
	if (rt->rt6i_flags & RTF_CACHE) {
		dst_metric_set(&rt->dst, RTAX_MTU, pmtu);
		if (allfrag) {
			u32 features = dst_metric(&rt->dst, RTAX_FEATURES);
			features |= RTAX_FEATURE_ALLFRAG;
			dst_metric_set(&rt->dst, RTAX_FEATURES, features);
		}
		dst_set_expires(&rt->dst, net->ipv6.sysctl.ip6_rt_mtu_expires);
		rt->rt6i_flags |= RTF_MODIFIED|RTF_EXPIRES;
		goto out;
	}

	/* Network route.
	   Two cases are possible:
	   1. It is connected route. Action: COW
	   2. It is gatewayed route or NONEXTHOP route. Action: clone it.
	 */
	if (!dst_get_neighbour_noref_raw(&rt->dst) && !(rt->rt6i_flags & RTF_NONEXTHOP))
		nrt = rt6_alloc_cow(rt, daddr, saddr);
	else
		nrt = rt6_alloc_clone(rt, daddr);

	if (nrt) {
		dst_metric_set(&nrt->dst, RTAX_MTU, pmtu);
		if (allfrag) {
			u32 features = dst_metric(&nrt->dst, RTAX_FEATURES);
			features |= RTAX_FEATURE_ALLFRAG;
			dst_metric_set(&nrt->dst, RTAX_FEATURES, features);
		}

		/* According to RFC 1981, detecting PMTU increase shouldn't be
		 * happened within 5 mins, the recommended timer is 10 mins.
		 * Here this route expiration time is set to ip6_rt_mtu_expires
		 * which is 10 mins. After 10 mins the decreased pmtu is expired
		 * and detecting PMTU increase will be automatically happened.
		 */
		dst_set_expires(&nrt->dst, net->ipv6.sysctl.ip6_rt_mtu_expires);
		nrt->rt6i_flags |= RTF_DYNAMIC|RTF_EXPIRES;

		ip6_ins_rt(nrt);
	}
out:
	dst_release(&rt->dst);
}

void rt6_pmtu_discovery(const struct in6_addr *daddr, const struct in6_addr *saddr,
			struct net_device *dev, u32 pmtu)
{
	struct net *net = dev_net(dev);

	/*
	 * RFC 1981 states that a node "MUST reduce the size of the packets it
	 * is sending along the path" that caused the Packet Too Big message.
	 * Since it's not possible in the general case to determine which
	 * interface was used to send the original packet, we update the MTU
	 * on the interface that will be used to send future packets. We also
	 * update the MTU on the interface that received the Packet Too Big in
	 * case the original packet was forced out that interface with
	 * SO_BINDTODEVICE or similar. This is the next best thing to the
	 * correct behaviour, which would be to update the MTU on all
	 * interfaces.
	 */
	rt6_do_pmtu_disc(daddr, saddr, net, pmtu, 0);
	rt6_do_pmtu_disc(daddr, saddr, net, pmtu, dev->ifindex);
}

/*
 *	Misc support functions
 */

static struct rt6_info *ip6_rt_copy(const struct rt6_info *ort,
				    const struct in6_addr *dest)
{
	struct net *net = dev_net(ort->dst.dev);
	struct rt6_info *rt = ip6_dst_alloc(&net->ipv6.ip6_dst_ops,
					    ort->dst.dev, 0);

	if (rt) {
		rt->dst.input = ort->dst.input;
		rt->dst.output = ort->dst.output;
		rt->dst.flags |= DST_HOST;

		rt->rt6i_dst.addr = *dest;
		rt->rt6i_dst.plen = 128;
		dst_copy_metrics(&rt->dst, &ort->dst);
		rt->dst.error = ort->dst.error;
		rt->rt6i_idev = ort->rt6i_idev;
		if (rt->rt6i_idev)
			in6_dev_hold(rt->rt6i_idev);
		rt->dst.lastuse = jiffies;
		rt->dst.expires = 0;

		rt->rt6i_gateway = ort->rt6i_gateway;
		rt->rt6i_flags = ort->rt6i_flags & ~RTF_EXPIRES;
		rt->rt6i_metric = 0;

#ifdef CONFIG_IPV6_SUBTREES
		memcpy(&rt->rt6i_src, &ort->rt6i_src, sizeof(struct rt6key));
#endif
		memcpy(&rt->rt6i_prefsrc, &ort->rt6i_prefsrc, sizeof(struct rt6key));
		rt->rt6i_table = ort->rt6i_table;
	}
	return rt;
}

#ifdef CONFIG_IPV6_ROUTE_INFO
static struct rt6_info *rt6_get_route_info(struct net *net,
					   const struct in6_addr *prefix, int prefixlen,
					   const struct in6_addr *gwaddr, int ifindex)
{
	struct fib6_node *fn;
	struct rt6_info *rt = NULL;
	struct fib6_table *table;

	table = fib6_get_table(net, RT6_TABLE_INFO);
	if (!table)
		return NULL;

	write_lock_bh(&table->tb6_lock);
	fn = fib6_locate(&table->tb6_root, prefix ,prefixlen, NULL, 0);
	if (!fn)
		goto out;

	for (rt = fn->leaf; rt; rt = rt->dst.rt6_next) {
		if (rt->dst.dev->ifindex != ifindex)
			continue;
		if ((rt->rt6i_flags & (RTF_ROUTEINFO|RTF_GATEWAY)) != (RTF_ROUTEINFO|RTF_GATEWAY))
			continue;
		if (!ipv6_addr_equal(&rt->rt6i_gateway, gwaddr))
			continue;
		dst_hold(&rt->dst);
		break;
	}
out:
	write_unlock_bh(&table->tb6_lock);
	return rt;
}

static struct rt6_info *rt6_add_route_info(struct net *net,
					   const struct in6_addr *prefix, int prefixlen,
					   const struct in6_addr *gwaddr, int ifindex,
					   unsigned pref)
{
	struct fib6_config cfg = {
		.fc_table	= RT6_TABLE_INFO,
		.fc_metric	= IP6_RT_PRIO_USER,
		.fc_ifindex	= ifindex,
		.fc_dst_len	= prefixlen,
		.fc_flags	= RTF_GATEWAY | RTF_ADDRCONF | RTF_ROUTEINFO |
				  RTF_UP | RTF_PREF(pref),
		.fc_nlinfo.pid = 0,
		.fc_nlinfo.nlh = NULL,
		.fc_nlinfo.nl_net = net,
	};

	cfg.fc_dst = *prefix;
	cfg.fc_gateway = *gwaddr;

	/* We should treat it as a default route if prefix length is 0. */
	if (!prefixlen)
		cfg.fc_flags |= RTF_DEFAULT;

	ip6_route_add(&cfg);

	return rt6_get_route_info(net, prefix, prefixlen, gwaddr, ifindex);
}
#endif

struct rt6_info *rt6_get_dflt_router(const struct in6_addr *addr, struct net_device *dev)
{
	struct rt6_info *rt;
	struct fib6_table *table;

	table = fib6_get_table(dev_net(dev), RT6_TABLE_DFLT);
	if (!table)
		return NULL;

	write_lock_bh(&table->tb6_lock);
	for (rt = table->tb6_root.leaf; rt; rt=rt->dst.rt6_next) {
		if (dev == rt->dst.dev &&
		    ((rt->rt6i_flags & (RTF_ADDRCONF | RTF_DEFAULT)) == (RTF_ADDRCONF | RTF_DEFAULT)) &&
		    ipv6_addr_equal(&rt->rt6i_gateway, addr))
			break;
	}
	if (rt)
		dst_hold(&rt->dst);
	write_unlock_bh(&table->tb6_lock);
	return rt;
}

struct rt6_info *rt6_add_dflt_router(const struct in6_addr *gwaddr,
				     struct net_device *dev,
				     unsigned int pref)
{
	struct fib6_config cfg = {
		.fc_table	= RT6_TABLE_DFLT,
		.fc_metric	= IP6_RT_PRIO_USER,
		.fc_ifindex	= dev->ifindex,
		.fc_flags	= RTF_GATEWAY | RTF_ADDRCONF | RTF_DEFAULT |
				  RTF_UP | RTF_EXPIRES | RTF_PREF(pref),
		.fc_nlinfo.pid = 0,
		.fc_nlinfo.nlh = NULL,
		.fc_nlinfo.nl_net = dev_net(dev),
	};

	cfg.fc_gateway = *gwaddr;

	ip6_route_add(&cfg);

	return rt6_get_dflt_router(gwaddr, dev);
}

void rt6_purge_dflt_routers(struct net *net)
{
	struct rt6_info *rt;
	struct fib6_table *table;

	/* NOTE: Keep consistent with rt6_get_dflt_router */
	table = fib6_get_table(net, RT6_TABLE_DFLT);
	if (!table)
		return;

restart:
	read_lock_bh(&table->tb6_lock);
	for (rt = table->tb6_root.leaf; rt; rt = rt->dst.rt6_next) {
		if (rt->rt6i_flags & (RTF_DEFAULT | RTF_ADDRCONF)) {
			dst_hold(&rt->dst);
			read_unlock_bh(&table->tb6_lock);
			ip6_del_rt(rt);
			goto restart;
		}
	}
	read_unlock_bh(&table->tb6_lock);
}

static void rtmsg_to_fib6_config(struct net *net,
				 struct in6_rtmsg *rtmsg,
				 struct fib6_config *cfg)
{
	memset(cfg, 0, sizeof(*cfg));

	cfg->fc_table = RT6_TABLE_MAIN;
	cfg->fc_ifindex = rtmsg->rtmsg_ifindex;
	cfg->fc_metric = rtmsg->rtmsg_metric;
	cfg->fc_expires = rtmsg->rtmsg_info;
	cfg->fc_dst_len = rtmsg->rtmsg_dst_len;
	cfg->fc_src_len = rtmsg->rtmsg_src_len;
	cfg->fc_flags = rtmsg->rtmsg_flags;

	cfg->fc_nlinfo.nl_net = net;

	cfg->fc_dst = rtmsg->rtmsg_dst;
	cfg->fc_src = rtmsg->rtmsg_src;
	cfg->fc_gateway = rtmsg->rtmsg_gateway;
}

int ipv6_route_ioctl(struct net *net, unsigned int cmd, void __user *arg)
{
	struct fib6_config cfg;
	struct in6_rtmsg rtmsg;
	int err;

	switch(cmd) {
	case SIOCADDRT:		/* Add a route */
	case SIOCDELRT:		/* Delete a route */
		if (!capable(CAP_NET_ADMIN))
			return -EPERM;
		err = copy_from_user(&rtmsg, arg,
				     sizeof(struct in6_rtmsg));
		if (err)
			return -EFAULT;

		rtmsg_to_fib6_config(net, &rtmsg, &cfg);

		rtnl_lock();
		switch (cmd) {
		case SIOCADDRT:
			err = ip6_route_add(&cfg);
			break;
		case SIOCDELRT:
			err = ip6_route_del(&cfg);
			break;
		default:
			err = -EINVAL;
		}
		rtnl_unlock();

		return err;
	}

	return -EINVAL;
}

/*
 *	Drop the packet on the floor
 */

static int ip6_pkt_drop(struct sk_buff *skb, u8 code, int ipstats_mib_noroutes)
{
	int type;
	struct dst_entry *dst = skb_dst(skb);
	switch (ipstats_mib_noroutes) {
	case IPSTATS_MIB_INNOROUTES:
		type = ipv6_addr_type(&ipv6_hdr(skb)->daddr);
		if (type == IPV6_ADDR_ANY) {
			IP6_INC_STATS(dev_net(dst->dev), ip6_dst_idev(dst),
				      IPSTATS_MIB_INADDRERRORS);
			break;
		}
		/* FALLTHROUGH */
	case IPSTATS_MIB_OUTNOROUTES:
		IP6_INC_STATS(dev_net(dst->dev), ip6_dst_idev(dst),
			      ipstats_mib_noroutes);
		break;
	}
	icmpv6_send(skb, ICMPV6_DEST_UNREACH, code, 0);
	kfree_skb(skb);
	return 0;
}

static int ip6_pkt_discard(struct sk_buff *skb)
{
	return ip6_pkt_drop(skb, ICMPV6_NOROUTE, IPSTATS_MIB_INNOROUTES);
}

static int ip6_pkt_discard_out(struct sk_buff *skb)
{
	skb->dev = skb_dst(skb)->dev;
	return ip6_pkt_drop(skb, ICMPV6_NOROUTE, IPSTATS_MIB_OUTNOROUTES);
}

#ifdef CONFIG_IPV6_MULTIPLE_TABLES

static int ip6_pkt_prohibit(struct sk_buff *skb)
{
	return ip6_pkt_drop(skb, ICMPV6_ADM_PROHIBITED, IPSTATS_MIB_INNOROUTES);
}

static int ip6_pkt_prohibit_out(struct sk_buff *skb)
{
	skb->dev = skb_dst(skb)->dev;
	return ip6_pkt_drop(skb, ICMPV6_ADM_PROHIBITED, IPSTATS_MIB_OUTNOROUTES);
}

#endif

/*
 *	Allocate a dst for local (unicast / anycast) address.
 */

struct rt6_info *addrconf_dst_alloc(struct inet6_dev *idev,
				    const struct in6_addr *addr,
				    bool anycast)
{
	struct net *net = dev_net(idev->dev);
	struct rt6_info *rt = ip6_dst_alloc(&net->ipv6.ip6_dst_ops,
					    net->loopback_dev, 0);
	int err;

	if (!rt) {
		if (net_ratelimit())
			pr_warning("IPv6:  Maximum number of routes reached,"
				   " consider increasing route/max_size.\n");
		return ERR_PTR(-ENOMEM);
	}

	in6_dev_hold(idev);

	rt->dst.flags |= DST_HOST;
	rt->dst.input = ip6_input;
	rt->dst.output = ip6_output;
	rt->rt6i_idev = idev;
	rt->dst.obsolete = -1;

	rt->rt6i_flags = RTF_UP | RTF_NONEXTHOP;
	if (anycast)
		rt->rt6i_flags |= RTF_ANYCAST;
	else
		rt->rt6i_flags |= RTF_LOCAL;
	err = rt6_bind_neighbour(rt, rt->dst.dev);
	if (err) {
		dst_free(&rt->dst);
		return ERR_PTR(err);
	}

	rt->rt6i_dst.addr = *addr;
	rt->rt6i_dst.plen = 128;
	rt->rt6i_table = fib6_get_table(net, RT6_TABLE_LOCAL);

	atomic_set(&rt->dst.__refcnt, 1);

	return rt;
}

int ip6_route_get_saddr(struct net *net,
			struct rt6_info *rt,
			const struct in6_addr *daddr,
			unsigned int prefs,
			struct in6_addr *saddr)
{
	struct inet6_dev *idev = ip6_dst_idev((struct dst_entry*)rt);
	int err = 0;
	if (rt->rt6i_prefsrc.plen)
		*saddr = rt->rt6i_prefsrc.addr;
	else
		err = ipv6_dev_get_saddr(net, idev ? idev->dev : NULL,
					 daddr, prefs, saddr);
	return err;
}

/* remove deleted ip from prefsrc entries */
struct arg_dev_net_ip {
	struct net_device *dev;
	struct net *net;
	struct in6_addr *addr;
};

static int fib6_remove_prefsrc(struct rt6_info *rt, void *arg)
{
	struct net_device *dev = ((struct arg_dev_net_ip *)arg)->dev;
	struct net *net = ((struct arg_dev_net_ip *)arg)->net;
	struct in6_addr *addr = ((struct arg_dev_net_ip *)arg)->addr;

	if (((void *)rt->dst.dev == dev || !dev) &&
	    rt != net->ipv6.ip6_null_entry &&
	    ipv6_addr_equal(addr, &rt->rt6i_prefsrc.addr)) {
		/* remove prefsrc entry */
		rt->rt6i_prefsrc.plen = 0;
	}
	return 0;
}

void rt6_remove_prefsrc(struct inet6_ifaddr *ifp)
{
	struct net *net = dev_net(ifp->idev->dev);
	struct arg_dev_net_ip adni = {
		.dev = ifp->idev->dev,
		.net = net,
		.addr = &ifp->addr,
	};
	fib6_clean_all(net, fib6_remove_prefsrc, 0, &adni);
}

struct arg_dev_net {
	struct net_device *dev;
	struct net *net;
};

static int fib6_ifdown(struct rt6_info *rt, void *arg)
{
	const struct arg_dev_net *adn = arg;
	const struct net_device *dev = adn->dev;

	if ((rt->dst.dev == dev || !dev) &&
	    rt != adn->net->ipv6.ip6_null_entry)
		return -1;

	return 0;
}

void rt6_ifdown(struct net *net, struct net_device *dev)
{
	struct arg_dev_net adn = {
		.dev = dev,
		.net = net,
	};

	fib6_clean_all(net, fib6_ifdown, 0, &adn);
	icmp6_clean_all(fib6_ifdown, &adn);
}

struct rt6_mtu_change_arg
{
	struct net_device *dev;
	unsigned mtu;
};

static int rt6_mtu_change_route(struct rt6_info *rt, void *p_arg)
{
	struct rt6_mtu_change_arg *arg = (struct rt6_mtu_change_arg *) p_arg;
	struct inet6_dev *idev;

	/* In IPv6 pmtu discovery is not optional,
	   so that RTAX_MTU lock cannot disable it.
	   We still use this lock to block changes
	   caused by addrconf/ndisc.
	*/

	idev = __in6_dev_get(arg->dev);
	if (!idev)
		return 0;

	/* For administrative MTU increase, there is no way to discover
	   IPv6 PMTU increase, so PMTU increase should be updated here.
	   Since RFC 1981 doesn't include administrative MTU increase
	   update PMTU increase is a MUST. (i.e. jumbo frame)
	 */
	/*
	   If new MTU is less than route PMTU, this new MTU will be the
	   lowest MTU in the path, update the route PMTU to reflect PMTU
	   decreases; if new MTU is greater than route PMTU, and the
	   old MTU is the lowest MTU in the path, update the route PMTU
	   to reflect the increase. In this case if the other nodes' MTU
	   also have the lowest MTU, TOO BIG MESSAGE will be lead to
	   PMTU discouvery.
	 */
	if (rt->dst.dev == arg->dev &&
	    !dst_metric_locked(&rt->dst, RTAX_MTU) &&
	    (dst_mtu(&rt->dst) >= arg->mtu ||
	     (dst_mtu(&rt->dst) < arg->mtu &&
	      dst_mtu(&rt->dst) == idev->cnf.mtu6))) {
		dst_metric_set(&rt->dst, RTAX_MTU, arg->mtu);
	}
	return 0;
}

void rt6_mtu_change(struct net_device *dev, unsigned mtu)
{
	struct rt6_mtu_change_arg arg = {
		.dev = dev,
		.mtu = mtu,
	};

	fib6_clean_all(dev_net(dev), rt6_mtu_change_route, 0, &arg);
}

static const struct nla_policy rtm_ipv6_policy[RTA_MAX+1] = {
	[RTA_GATEWAY]           = { .len = sizeof(struct in6_addr) },
	[RTA_OIF]               = { .type = NLA_U32 },
	[RTA_IIF]		= { .type = NLA_U32 },
	[RTA_PRIORITY]          = { .type = NLA_U32 },
	[RTA_METRICS]           = { .type = NLA_NESTED },
};

static int rtm_to_fib6_config(struct sk_buff *skb, struct nlmsghdr *nlh,
			      struct fib6_config *cfg)
{
	struct rtmsg *rtm;
	struct nlattr *tb[RTA_MAX+1];
	int err;

	err = nlmsg_parse(nlh, sizeof(*rtm), tb, RTA_MAX, rtm_ipv6_policy);
	if (err < 0)
		goto errout;

	err = -EINVAL;
	rtm = nlmsg_data(nlh);
	memset(cfg, 0, sizeof(*cfg));

	cfg->fc_table = rtm->rtm_table;
	cfg->fc_dst_len = rtm->rtm_dst_len;
	cfg->fc_src_len = rtm->rtm_src_len;
	cfg->fc_flags = RTF_UP;
	cfg->fc_protocol = rtm->rtm_protocol;

	if (rtm->rtm_type == RTN_UNREACHABLE)
		cfg->fc_flags |= RTF_REJECT;

	if (rtm->rtm_type == RTN_LOCAL)
		cfg->fc_flags |= RTF_LOCAL;

	cfg->fc_nlinfo.pid = NETLINK_CB(skb).pid;
	cfg->fc_nlinfo.nlh = nlh;
	cfg->fc_nlinfo.nl_net = sock_net(skb->sk);

	if (tb[RTA_GATEWAY]) {
		nla_memcpy(&cfg->fc_gateway, tb[RTA_GATEWAY], 16);
		cfg->fc_flags |= RTF_GATEWAY;
	}

	if (tb[RTA_DST]) {
		int plen = (rtm->rtm_dst_len + 7) >> 3;

		if (nla_len(tb[RTA_DST]) < plen)
			goto errout;

		nla_memcpy(&cfg->fc_dst, tb[RTA_DST], plen);
	}

	if (tb[RTA_SRC]) {
		int plen = (rtm->rtm_src_len + 7) >> 3;

		if (nla_len(tb[RTA_SRC]) < plen)
			goto errout;

		nla_memcpy(&cfg->fc_src, tb[RTA_SRC], plen);
	}

	if (tb[RTA_PREFSRC])
		nla_memcpy(&cfg->fc_prefsrc, tb[RTA_PREFSRC], 16);

	if (tb[RTA_OIF])
		cfg->fc_ifindex = nla_get_u32(tb[RTA_OIF]);

	if (tb[RTA_PRIORITY])
		cfg->fc_metric = nla_get_u32(tb[RTA_PRIORITY]);

	if (tb[RTA_METRICS]) {
		cfg->fc_mx = nla_data(tb[RTA_METRICS]);
		cfg->fc_mx_len = nla_len(tb[RTA_METRICS]);
	}

	if (tb[RTA_TABLE])
		cfg->fc_table = nla_get_u32(tb[RTA_TABLE]);

	err = 0;
errout:
	return err;
}

static int inet6_rtm_delroute(struct sk_buff *skb, struct nlmsghdr* nlh, void *arg)
{
	struct fib6_config cfg;
	int err;

	err = rtm_to_fib6_config(skb, nlh, &cfg);
	if (err < 0)
		return err;

	return ip6_route_del(&cfg);
}

static int inet6_rtm_newroute(struct sk_buff *skb, struct nlmsghdr* nlh, void *arg)
{
	struct fib6_config cfg;
	int err;

	err = rtm_to_fib6_config(skb, nlh, &cfg);
	if (err < 0)
		return err;

	return ip6_route_add(&cfg);
}

static inline size_t rt6_nlmsg_size(void)
{
	return NLMSG_ALIGN(sizeof(struct rtmsg))
	       + nla_total_size(16) /* RTA_SRC */
	       + nla_total_size(16) /* RTA_DST */
	       + nla_total_size(16) /* RTA_GATEWAY */
	       + nla_total_size(16) /* RTA_PREFSRC */
	       + nla_total_size(4) /* RTA_TABLE */
	       + nla_total_size(4) /* RTA_IIF */
	       + nla_total_size(4) /* RTA_OIF */
	       + nla_total_size(4) /* RTA_PRIORITY */
	       + RTAX_MAX * nla_total_size(4) /* RTA_METRICS */
	       + nla_total_size(sizeof(struct rta_cacheinfo));
}

static int rt6_fill_node(struct net *net,
			 struct sk_buff *skb, struct rt6_info *rt,
			 struct in6_addr *dst, struct in6_addr *src,
			 int iif, int type, u32 pid, u32 seq,
			 int prefix, int nowait, unsigned int flags)
{
	const struct inet_peer *peer;
	struct rtmsg *rtm;
	struct nlmsghdr *nlh;
	long expires;
	u32 table;
	struct neighbour *n;
	u32 ts, tsage;

	if (prefix) {	/* user wants prefix routes only */
		if (!(rt->rt6i_flags & RTF_PREFIX_RT)) {
			/* success since this is not a prefix route */
			return 1;
		}
	}

	nlh = nlmsg_put(skb, pid, seq, type, sizeof(*rtm), flags);
	if (!nlh)
		return -EMSGSIZE;

	rtm = nlmsg_data(nlh);
	rtm->rtm_family = AF_INET6;
	rtm->rtm_dst_len = rt->rt6i_dst.plen;
	rtm->rtm_src_len = rt->rt6i_src.plen;
	rtm->rtm_tos = 0;
	if (rt->rt6i_table)
		table = rt->rt6i_table->tb6_id;
	else
		table = RT6_TABLE_UNSPEC;
	rtm->rtm_table = table;
	NLA_PUT_U32(skb, RTA_TABLE, table);
	if (rt->rt6i_flags & RTF_REJECT)
		rtm->rtm_type = RTN_UNREACHABLE;
	else if (rt->rt6i_flags & RTF_LOCAL)
		rtm->rtm_type = RTN_LOCAL;
	else if (rt->dst.dev && (rt->dst.dev->flags & IFF_LOOPBACK))
		rtm->rtm_type = RTN_LOCAL;
	else
		rtm->rtm_type = RTN_UNICAST;
	rtm->rtm_flags = 0;
	rtm->rtm_scope = RT_SCOPE_UNIVERSE;
	rtm->rtm_protocol = rt->rt6i_protocol;
	if (rt->rt6i_flags & RTF_DYNAMIC)
		rtm->rtm_protocol = RTPROT_REDIRECT;
	else if (rt->rt6i_flags & RTF_ADDRCONF)
		rtm->rtm_protocol = RTPROT_KERNEL;
	else if (rt->rt6i_flags & RTF_DEFAULT)
		rtm->rtm_protocol = RTPROT_RA;

	if (rt->rt6i_flags & RTF_CACHE)
		rtm->rtm_flags |= RTM_F_CLONED;

	if (dst) {
		NLA_PUT(skb, RTA_DST, 16, dst);
		rtm->rtm_dst_len = 128;
	} else if (rtm->rtm_dst_len)
		NLA_PUT(skb, RTA_DST, 16, &rt->rt6i_dst.addr);
#ifdef CONFIG_IPV6_SUBTREES
	if (src) {
		NLA_PUT(skb, RTA_SRC, 16, src);
		rtm->rtm_src_len = 128;
	} else if (rtm->rtm_src_len)
		NLA_PUT(skb, RTA_SRC, 16, &rt->rt6i_src.addr);
#endif
	if (iif) {
#ifdef CONFIG_IPV6_MROUTE
		if (ipv6_addr_is_multicast(&rt->rt6i_dst.addr)) {
			int err = ip6mr_get_route(net, skb, rtm, nowait);
			if (err <= 0) {
				if (!nowait) {
					if (err == 0)
						return 0;
					goto nla_put_failure;
				} else {
					if (err == -EMSGSIZE)
						goto nla_put_failure;
				}
			}
		} else
#endif
			NLA_PUT_U32(skb, RTA_IIF, iif);
	} else if (dst) {
		struct in6_addr saddr_buf;
		if (ip6_route_get_saddr(net, rt, dst, 0, &saddr_buf) == 0)
			NLA_PUT(skb, RTA_PREFSRC, 16, &saddr_buf);
	}

	if (rt->rt6i_prefsrc.plen) {
		struct in6_addr saddr_buf;
		saddr_buf = rt->rt6i_prefsrc.addr;
		NLA_PUT(skb, RTA_PREFSRC, 16, &saddr_buf);
	}

	if (rtnetlink_put_metrics(skb, dst_metrics_ptr(&rt->dst)) < 0)
		goto nla_put_failure;

	rcu_read_lock();
	n = dst_get_neighbour_noref(&rt->dst);
	if (n)
		NLA_PUT(skb, RTA_GATEWAY, 16, &n->primary_key);
	rcu_read_unlock();

	if (rt->dst.dev)
		NLA_PUT_U32(skb, RTA_OIF, rt->dst.dev->ifindex);

	NLA_PUT_U32(skb, RTA_PRIORITY, rt->rt6i_metric);

	if (!(rt->rt6i_flags & RTF_EXPIRES))
		expires = 0;
	else if (rt->dst.expires - jiffies < INT_MAX)
		expires = rt->dst.expires - jiffies;
	else
		expires = INT_MAX;

	peer = rt->rt6i_peer;
	ts = tsage = 0;
	if (peer && peer->tcp_ts_stamp) {
		ts = peer->tcp_ts;
		tsage = get_seconds() - peer->tcp_ts_stamp;
	}

	if (rtnl_put_cacheinfo(skb, &rt->dst, 0, ts, tsage,
			       expires, rt->dst.error) < 0)
		goto nla_put_failure;

	return nlmsg_end(skb, nlh);

nla_put_failure:
	nlmsg_cancel(skb, nlh);
	return -EMSGSIZE;
}

int rt6_dump_route(struct rt6_info *rt, void *p_arg)
{
	struct rt6_rtnl_dump_arg *arg = (struct rt6_rtnl_dump_arg *) p_arg;
	int prefix;

	if (nlmsg_len(arg->cb->nlh) >= sizeof(struct rtmsg)) {
		struct rtmsg *rtm = nlmsg_data(arg->cb->nlh);
		prefix = (rtm->rtm_flags & RTM_F_PREFIX) != 0;
	} else
		prefix = 0;

	return rt6_fill_node(arg->net,
		     arg->skb, rt, NULL, NULL, 0, RTM_NEWROUTE,
		     NETLINK_CB(arg->cb->skb).pid, arg->cb->nlh->nlmsg_seq,
		     prefix, 0, NLM_F_MULTI);
}

static int inet6_rtm_getroute(struct sk_buff *in_skb, struct nlmsghdr* nlh, void *arg)
{
	struct net *net = sock_net(in_skb->sk);
	struct nlattr *tb[RTA_MAX+1];
	struct rt6_info *rt;
	struct sk_buff *skb;
	struct rtmsg *rtm;
	struct flowi6 fl6;
	int err, iif = 0;

	err = nlmsg_parse(nlh, sizeof(*rtm), tb, RTA_MAX, rtm_ipv6_policy);
	if (err < 0)
		goto errout;

	err = -EINVAL;
	memset(&fl6, 0, sizeof(fl6));

	if (tb[RTA_SRC]) {
		if (nla_len(tb[RTA_SRC]) < sizeof(struct in6_addr))
			goto errout;

		fl6.saddr = *(struct in6_addr *)nla_data(tb[RTA_SRC]);
	}

	if (tb[RTA_DST]) {
		if (nla_len(tb[RTA_DST]) < sizeof(struct in6_addr))
			goto errout;

		fl6.daddr = *(struct in6_addr *)nla_data(tb[RTA_DST]);
	}

	if (tb[RTA_IIF])
		iif = nla_get_u32(tb[RTA_IIF]);

	if (tb[RTA_OIF])
		fl6.flowi6_oif = nla_get_u32(tb[RTA_OIF]);

	if (iif) {
		struct net_device *dev;
		dev = __dev_get_by_index(net, iif);
		if (!dev) {
			err = -ENODEV;
			goto errout;
		}
	}

	skb = alloc_skb(NLMSG_GOODSIZE, GFP_KERNEL);
	if (!skb) {
		err = -ENOBUFS;
		goto errout;
	}

	/* Reserve room for dummy headers, this skb can pass
	   through good chunk of routing engine.
	 */
	skb_reset_mac_header(skb);
	skb_reserve(skb, MAX_HEADER + sizeof(struct ipv6hdr));

	rt = (struct rt6_info*) ip6_route_output(net, NULL, &fl6);
	skb_dst_set(skb, &rt->dst);

	err = rt6_fill_node(net, skb, rt, &fl6.daddr, &fl6.saddr, iif,
			    RTM_NEWROUTE, NETLINK_CB(in_skb).pid,
			    nlh->nlmsg_seq, 0, 0, 0);
	if (err < 0) {
		kfree_skb(skb);
		goto errout;
	}

	err = rtnl_unicast(skb, net, NETLINK_CB(in_skb).pid);
errout:
	return err;
}

void inet6_rt_notify(int event, struct rt6_info *rt, struct nl_info *info)
{
	struct sk_buff *skb;
	struct net *net = info->nl_net;
	u32 seq;
	int err;

	err = -ENOBUFS;
	seq = info->nlh ? info->nlh->nlmsg_seq : 0;

	skb = nlmsg_new(rt6_nlmsg_size(), gfp_any());
	if (!skb)
		goto errout;

	err = rt6_fill_node(net, skb, rt, NULL, NULL, 0,
				event, info->pid, seq, 0, 0, 0);
	if (err < 0) {
		/* -EMSGSIZE implies BUG in rt6_nlmsg_size() */
		WARN_ON(err == -EMSGSIZE);
		kfree_skb(skb);
		goto errout;
	}
	rtnl_notify(skb, net, info->pid, RTNLGRP_IPV6_ROUTE,
		    info->nlh, gfp_any());
	return;
errout:
	if (err < 0)
		rtnl_set_sk_err(net, RTNLGRP_IPV6_ROUTE, err);
}

static int ip6_route_dev_notify(struct notifier_block *this,
				unsigned long event, void *data)
{
	struct net_device *dev = (struct net_device *)data;
	struct net *net = dev_net(dev);

	if (event == NETDEV_REGISTER && (dev->flags & IFF_LOOPBACK)) {
		net->ipv6.ip6_null_entry->dst.dev = dev;
		net->ipv6.ip6_null_entry->rt6i_idev = in6_dev_get(dev);
#ifdef CONFIG_IPV6_MULTIPLE_TABLES
		net->ipv6.ip6_prohibit_entry->dst.dev = dev;
		net->ipv6.ip6_prohibit_entry->rt6i_idev = in6_dev_get(dev);
		net->ipv6.ip6_blk_hole_entry->dst.dev = dev;
		net->ipv6.ip6_blk_hole_entry->rt6i_idev = in6_dev_get(dev);
#endif
	}

	return NOTIFY_OK;
}

/*
 *	/proc
 */

#ifdef CONFIG_PROC_FS

struct rt6_proc_arg
{
	char *buffer;
	int offset;
	int length;
	int skip;
	int len;
};

static int rt6_info_route(struct rt6_info *rt, void *p_arg)
{
	struct seq_file *m = p_arg;
	struct neighbour *n;

	seq_printf(m, "%pi6 %02x ", &rt->rt6i_dst.addr, rt->rt6i_dst.plen);

#ifdef CONFIG_IPV6_SUBTREES
	seq_printf(m, "%pi6 %02x ", &rt->rt6i_src.addr, rt->rt6i_src.plen);
#else
	seq_puts(m, "00000000000000000000000000000000 00 ");
#endif
	rcu_read_lock();
	n = dst_get_neighbour_noref(&rt->dst);
	if (n) {
		seq_printf(m, "%pi6", n->primary_key);
	} else {
		seq_puts(m, "00000000000000000000000000000000");
	}
	rcu_read_unlock();
	seq_printf(m, " %08x %08x %08x %08x %8s\n",
		   rt->rt6i_metric, atomic_read(&rt->dst.__refcnt),
		   rt->dst.__use, rt->rt6i_flags,
		   rt->dst.dev ? rt->dst.dev->name : "");
	return 0;
}

static int ipv6_route_show(struct seq_file *m, void *v)
{
	struct net *net = (struct net *)m->private;
	fib6_clean_all_ro(net, rt6_info_route, 0, m);
	return 0;
}

static int ipv6_route_open(struct inode *inode, struct file *file)
{
	return single_open_net(inode, file, ipv6_route_show);
}

static const struct file_operations ipv6_route_proc_fops = {
	.owner		= THIS_MODULE,
	.open		= ipv6_route_open,
	.read		= seq_read,
	.llseek		= seq_lseek,
	.release	= single_release_net,
};

static int rt6_stats_seq_show(struct seq_file *seq, void *v)
{
	struct net *net = (struct net *)seq->private;
	seq_printf(seq, "%04x %04x %04x %04x %04x %04x %04x\n",
		   net->ipv6.rt6_stats->fib_nodes,
		   net->ipv6.rt6_stats->fib_route_nodes,
		   net->ipv6.rt6_stats->fib_rt_alloc,
		   net->ipv6.rt6_stats->fib_rt_entries,
		   net->ipv6.rt6_stats->fib_rt_cache,
		   dst_entries_get_slow(&net->ipv6.ip6_dst_ops),
		   net->ipv6.rt6_stats->fib_discarded_routes);

	return 0;
}

static int rt6_stats_seq_open(struct inode *inode, struct file *file)
{
	return single_open_net(inode, file, rt6_stats_seq_show);
}

static const struct file_operations rt6_stats_seq_fops = {
	.owner	 = THIS_MODULE,
	.open	 = rt6_stats_seq_open,
	.read	 = seq_read,
	.llseek	 = seq_lseek,
	.release = single_release_net,
};
#endif	/* CONFIG_PROC_FS */

#ifdef CONFIG_SYSCTL

static
int ipv6_sysctl_rtcache_flush(ctl_table *ctl, int write,
			      void __user *buffer, size_t *lenp, loff_t *ppos)
{
	struct net *net;
	int delay;
	if (!write)
		return -EINVAL;

	net = (struct net *)ctl->extra1;
	delay = net->ipv6.sysctl.flush_delay;
	proc_dointvec(ctl, write, buffer, lenp, ppos);
	fib6_run_gc(delay <= 0 ? ~0UL : (unsigned long)delay, net);
	return 0;
}

ctl_table ipv6_route_table_template[] = {
	{
		.procname	=	"flush",
		.data		=	&init_net.ipv6.sysctl.flush_delay,
		.maxlen		=	sizeof(int),
		.mode		=	0200,
		.proc_handler	=	ipv6_sysctl_rtcache_flush
	},
	{
		.procname	=	"gc_thresh",
		.data		=	&ip6_dst_ops_template.gc_thresh,
		.maxlen		=	sizeof(int),
		.mode		=	0644,
		.proc_handler	=	proc_dointvec,
	},
	{
		.procname	=	"max_size",
		.data		=	&init_net.ipv6.sysctl.ip6_rt_max_size,
		.maxlen		=	sizeof(int),
		.mode		=	0644,
		.proc_handler	=	proc_dointvec,
	},
	{
		.procname	=	"gc_min_interval",
		.data		=	&init_net.ipv6.sysctl.ip6_rt_gc_min_interval,
		.maxlen		=	sizeof(int),
		.mode		=	0644,
		.proc_handler	=	proc_dointvec_jiffies,
	},
	{
		.procname	=	"gc_timeout",
		.data		=	&init_net.ipv6.sysctl.ip6_rt_gc_timeout,
		.maxlen		=	sizeof(int),
		.mode		=	0644,
		.proc_handler	=	proc_dointvec_jiffies,
	},
	{
		.procname	=	"gc_interval",
		.data		=	&init_net.ipv6.sysctl.ip6_rt_gc_interval,
		.maxlen		=	sizeof(int),
		.mode		=	0644,
		.proc_handler	=	proc_dointvec_jiffies,
	},
	{
		.procname	=	"gc_elasticity",
		.data		=	&init_net.ipv6.sysctl.ip6_rt_gc_elasticity,
		.maxlen		=	sizeof(int),
		.mode		=	0644,
		.proc_handler	=	proc_dointvec,
	},
	{
		.procname	=	"mtu_expires",
		.data		=	&init_net.ipv6.sysctl.ip6_rt_mtu_expires,
		.maxlen		=	sizeof(int),
		.mode		=	0644,
		.proc_handler	=	proc_dointvec_jiffies,
	},
	{
		.procname	=	"min_adv_mss",
		.data		=	&init_net.ipv6.sysctl.ip6_rt_min_advmss,
		.maxlen		=	sizeof(int),
		.mode		=	0644,
		.proc_handler	=	proc_dointvec,
	},
	{
		.procname	=	"gc_min_interval_ms",
		.data		=	&init_net.ipv6.sysctl.ip6_rt_gc_min_interval,
		.maxlen		=	sizeof(int),
		.mode		=	0644,
		.proc_handler	=	proc_dointvec_ms_jiffies,
	},
	{ }
};

struct ctl_table * __net_init ipv6_route_sysctl_init(struct net *net)
{
	struct ctl_table *table;

	table = kmemdup(ipv6_route_table_template,
			sizeof(ipv6_route_table_template),
			GFP_KERNEL);

	if (table) {
		table[0].data = &net->ipv6.sysctl.flush_delay;
		table[0].extra1 = net;
		table[1].data = &net->ipv6.ip6_dst_ops.gc_thresh;
		table[2].data = &net->ipv6.sysctl.ip6_rt_max_size;
		table[3].data = &net->ipv6.sysctl.ip6_rt_gc_min_interval;
		table[4].data = &net->ipv6.sysctl.ip6_rt_gc_timeout;
		table[5].data = &net->ipv6.sysctl.ip6_rt_gc_interval;
		table[6].data = &net->ipv6.sysctl.ip6_rt_gc_elasticity;
		table[7].data = &net->ipv6.sysctl.ip6_rt_mtu_expires;
		table[8].data = &net->ipv6.sysctl.ip6_rt_min_advmss;
		table[9].data = &net->ipv6.sysctl.ip6_rt_gc_min_interval;
	}

	return table;
}
#endif

static int __net_init ip6_route_net_init(struct net *net)
{
	int ret = -ENOMEM;

	memcpy(&net->ipv6.ip6_dst_ops, &ip6_dst_ops_template,
	       sizeof(net->ipv6.ip6_dst_ops));

	if (dst_entries_init(&net->ipv6.ip6_dst_ops) < 0)
		goto out_ip6_dst_ops;

	net->ipv6.ip6_null_entry = kmemdup(&ip6_null_entry_template,
					   sizeof(*net->ipv6.ip6_null_entry),
					   GFP_KERNEL);
	if (!net->ipv6.ip6_null_entry)
		goto out_ip6_dst_entries;
	net->ipv6.ip6_null_entry->dst.path =
		(struct dst_entry *)net->ipv6.ip6_null_entry;
	net->ipv6.ip6_null_entry->dst.ops = &net->ipv6.ip6_dst_ops;
	dst_init_metrics(&net->ipv6.ip6_null_entry->dst,
			 ip6_template_metrics, true);

#ifdef CONFIG_IPV6_MULTIPLE_TABLES
	net->ipv6.ip6_prohibit_entry = kmemdup(&ip6_prohibit_entry_template,
					       sizeof(*net->ipv6.ip6_prohibit_entry),
					       GFP_KERNEL);
	if (!net->ipv6.ip6_prohibit_entry)
		goto out_ip6_null_entry;
	net->ipv6.ip6_prohibit_entry->dst.path =
		(struct dst_entry *)net->ipv6.ip6_prohibit_entry;
	net->ipv6.ip6_prohibit_entry->dst.ops = &net->ipv6.ip6_dst_ops;
	dst_init_metrics(&net->ipv6.ip6_prohibit_entry->dst,
			 ip6_template_metrics, true);

	net->ipv6.ip6_blk_hole_entry = kmemdup(&ip6_blk_hole_entry_template,
					       sizeof(*net->ipv6.ip6_blk_hole_entry),
					       GFP_KERNEL);
	if (!net->ipv6.ip6_blk_hole_entry)
		goto out_ip6_prohibit_entry;
	net->ipv6.ip6_blk_hole_entry->dst.path =
		(struct dst_entry *)net->ipv6.ip6_blk_hole_entry;
	net->ipv6.ip6_blk_hole_entry->dst.ops = &net->ipv6.ip6_dst_ops;
	dst_init_metrics(&net->ipv6.ip6_blk_hole_entry->dst,
			 ip6_template_metrics, true);
#endif

	net->ipv6.sysctl.flush_delay = 0;
	net->ipv6.sysctl.ip6_rt_max_size = 4096;
	net->ipv6.sysctl.ip6_rt_gc_min_interval = HZ / 2;
	net->ipv6.sysctl.ip6_rt_gc_timeout = 60*HZ;
	net->ipv6.sysctl.ip6_rt_gc_interval = 30*HZ;
	net->ipv6.sysctl.ip6_rt_gc_elasticity = 9;
	net->ipv6.sysctl.ip6_rt_mtu_expires = 10*60*HZ;
	net->ipv6.sysctl.ip6_rt_min_advmss = IPV6_MIN_MTU - 20 - 40;

#ifdef CONFIG_PROC_FS
	proc_net_fops_create(net, "ipv6_route", 0, &ipv6_route_proc_fops);
	proc_net_fops_create(net, "rt6_stats", S_IRUGO, &rt6_stats_seq_fops);
#endif
	net->ipv6.ip6_rt_gc_expire = 30*HZ;

	ret = 0;
out:
	return ret;

#ifdef CONFIG_IPV6_MULTIPLE_TABLES
out_ip6_prohibit_entry:
	kfree(net->ipv6.ip6_prohibit_entry);
out_ip6_null_entry:
	kfree(net->ipv6.ip6_null_entry);
#endif
out_ip6_dst_entries:
	dst_entries_destroy(&net->ipv6.ip6_dst_ops);
out_ip6_dst_ops:
	goto out;
}

static void __net_exit ip6_route_net_exit(struct net *net)
{
#ifdef CONFIG_PROC_FS
	proc_net_remove(net, "ipv6_route");
	proc_net_remove(net, "rt6_stats");
#endif
	kfree(net->ipv6.ip6_null_entry);
#ifdef CONFIG_IPV6_MULTIPLE_TABLES
	kfree(net->ipv6.ip6_prohibit_entry);
	kfree(net->ipv6.ip6_blk_hole_entry);
#endif
	dst_entries_destroy(&net->ipv6.ip6_dst_ops);
}

static struct pernet_operations ip6_route_net_ops = {
	.init = ip6_route_net_init,
	.exit = ip6_route_net_exit,
};

static struct notifier_block ip6_route_dev_notifier = {
	.notifier_call = ip6_route_dev_notify,
	.priority = 0,
};

int __init ip6_route_init(void)
{
	int ret;

	ret = -ENOMEM;
	ip6_dst_ops_template.kmem_cachep =
		kmem_cache_create("ip6_dst_cache", sizeof(struct rt6_info), 0,
				  SLAB_HWCACHE_ALIGN, NULL);
	if (!ip6_dst_ops_template.kmem_cachep)
		goto out;

	ret = dst_entries_init(&ip6_dst_blackhole_ops);
	if (ret)
		goto out_kmem_cache;

	ret = register_pernet_subsys(&ip6_route_net_ops);
	if (ret)
		goto out_dst_entries;

	ip6_dst_blackhole_ops.kmem_cachep = ip6_dst_ops_template.kmem_cachep;

	/* Registering of the loopback is done before this portion of code,
	 * the loopback reference in rt6_info will not be taken, do it
	 * manually for init_net */
	init_net.ipv6.ip6_null_entry->dst.dev = init_net.loopback_dev;
	init_net.ipv6.ip6_null_entry->rt6i_idev = in6_dev_get(init_net.loopback_dev);
  #ifdef CONFIG_IPV6_MULTIPLE_TABLES
	init_net.ipv6.ip6_prohibit_entry->dst.dev = init_net.loopback_dev;
	init_net.ipv6.ip6_prohibit_entry->rt6i_idev = in6_dev_get(init_net.loopback_dev);
	init_net.ipv6.ip6_blk_hole_entry->dst.dev = init_net.loopback_dev;
	init_net.ipv6.ip6_blk_hole_entry->rt6i_idev = in6_dev_get(init_net.loopback_dev);
  #endif
	ret = fib6_init();
	if (ret)
		goto out_register_subsys;

	ret = xfrm6_init();
	if (ret)
		goto out_fib6_init;

	ret = fib6_rules_init();
	if (ret)
		goto xfrm6_init;

	ret = -ENOBUFS;
	if (__rtnl_register(PF_INET6, RTM_NEWROUTE, inet6_rtm_newroute, NULL, NULL) ||
	    __rtnl_register(PF_INET6, RTM_DELROUTE, inet6_rtm_delroute, NULL, NULL) ||
	    __rtnl_register(PF_INET6, RTM_GETROUTE, inet6_rtm_getroute, NULL, NULL))
		goto fib6_rules_init;

	ret = register_netdevice_notifier(&ip6_route_dev_notifier);
	if (ret)
		goto fib6_rules_init;

out:
	return ret;

fib6_rules_init:
	fib6_rules_cleanup();
xfrm6_init:
	xfrm6_fini();
out_fib6_init:
	fib6_gc_cleanup();
out_register_subsys:
	unregister_pernet_subsys(&ip6_route_net_ops);
out_dst_entries:
	dst_entries_destroy(&ip6_dst_blackhole_ops);
out_kmem_cache:
	kmem_cache_destroy(ip6_dst_ops_template.kmem_cachep);
	goto out;
}

void ip6_route_cleanup(void)
{
	unregister_netdevice_notifier(&ip6_route_dev_notifier);
	fib6_rules_cleanup();
	xfrm6_fini();
	fib6_gc_cleanup();
	unregister_pernet_subsys(&ip6_route_net_ops);
	dst_entries_destroy(&ip6_dst_blackhole_ops);
	kmem_cache_destroy(ip6_dst_ops_template.kmem_cachep);
}<|MERGE_RESOLUTION|>--- conflicted
+++ resolved
@@ -1077,11 +1077,7 @@
 	struct net *net = dev_net(dev);
 
 	if (unlikely(!idev))
-<<<<<<< HEAD
-		return NULL;
-=======
 		return ERR_PTR(-ENODEV);
->>>>>>> c16fa4f2
 
 	rt = ip6_dst_alloc(&net->ipv6.ip6_dst_ops, dev, 0);
 	if (unlikely(!rt)) {
