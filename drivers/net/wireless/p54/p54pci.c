
/*
 * Linux device driver for PCI based Prism54
 *
 * Copyright (c) 2006, Michael Wu <flamingice@sourmilk.net>
 * Copyright (c) 2008, Christian Lamparter <chunkeey@web.de>
 *
 * Based on the islsm (softmac prism54) driver, which is:
 * Copyright 2004-2006 Jean-Baptiste Note <jean-baptiste.note@m4x.org>, et al.
 *
 * This program is free software; you can redistribute it and/or modify
 * it under the terms of the GNU General Public License version 2 as
 * published by the Free Software Foundation.
 */

#include <linux/init.h>
#include <linux/pci.h>
#include <linux/slab.h>
#include <linux/firmware.h>
#include <linux/etherdevice.h>
#include <linux/delay.h>
#include <linux/completion.h>
#include <net/mac80211.h>

#include "p54.h"
#include "lmac.h"
#include "p54pci.h"

MODULE_AUTHOR("Michael Wu <flamingice@sourmilk.net>");
MODULE_DESCRIPTION("Prism54 PCI wireless driver");
MODULE_LICENSE("GPL");
MODULE_ALIAS("prism54pci");
MODULE_FIRMWARE("isl3886pci");

static DEFINE_PCI_DEVICE_TABLE(p54p_table) = {
	/* Intersil PRISM Duette/Prism GT Wireless LAN adapter */
	{ PCI_DEVICE(0x1260, 0x3890) },
	/* 3COM 3CRWE154G72 Wireless LAN adapter */
	{ PCI_DEVICE(0x10b7, 0x6001) },
	/* Intersil PRISM Indigo Wireless LAN adapter */
	{ PCI_DEVICE(0x1260, 0x3877) },
	/* Intersil PRISM Javelin/Xbow Wireless LAN adapter */
	{ PCI_DEVICE(0x1260, 0x3886) },
	{ },
};

MODULE_DEVICE_TABLE(pci, p54p_table);

static int p54p_upload_firmware(struct ieee80211_hw *dev)
{
	struct p54p_priv *priv = dev->priv;
	__le32 reg;
	int err;
	__le32 *data;
	u32 remains, left, device_addr;

	P54P_WRITE(int_enable, cpu_to_le32(0));
	P54P_READ(int_enable);
	udelay(10);

	reg = P54P_READ(ctrl_stat);
	reg &= cpu_to_le32(~ISL38XX_CTRL_STAT_RESET);
	reg &= cpu_to_le32(~ISL38XX_CTRL_STAT_RAMBOOT);
	P54P_WRITE(ctrl_stat, reg);
	P54P_READ(ctrl_stat);
	udelay(10);

	reg |= cpu_to_le32(ISL38XX_CTRL_STAT_RESET);
	P54P_WRITE(ctrl_stat, reg);
	wmb();
	udelay(10);

	reg &= cpu_to_le32(~ISL38XX_CTRL_STAT_RESET);
	P54P_WRITE(ctrl_stat, reg);
	wmb();

	/* wait for the firmware to reset properly */
	mdelay(10);

	err = p54_parse_firmware(dev, priv->firmware);
	if (err)
		return err;

	if (priv->common.fw_interface != FW_LM86) {
		dev_err(&priv->pdev->dev, "wrong firmware, "
			"please get a LM86(PCI) firmware a try again.\n");
		return -EINVAL;
	}

	data = (__le32 *) priv->firmware->data;
	remains = priv->firmware->size;
	device_addr = ISL38XX_DEV_FIRMWARE_ADDR;
	while (remains) {
		u32 i = 0;
		left = min((u32)0x1000, remains);
		P54P_WRITE(direct_mem_base, cpu_to_le32(device_addr));
		P54P_READ(int_enable);

		device_addr += 0x1000;
		while (i < left) {
			P54P_WRITE(direct_mem_win[i], *data++);
			i += sizeof(u32);
		}

		remains -= left;
		P54P_READ(int_enable);
	}

	reg = P54P_READ(ctrl_stat);
	reg &= cpu_to_le32(~ISL38XX_CTRL_STAT_CLKRUN);
	reg &= cpu_to_le32(~ISL38XX_CTRL_STAT_RESET);
	reg |= cpu_to_le32(ISL38XX_CTRL_STAT_RAMBOOT);
	P54P_WRITE(ctrl_stat, reg);
	P54P_READ(ctrl_stat);
	udelay(10);

	reg |= cpu_to_le32(ISL38XX_CTRL_STAT_RESET);
	P54P_WRITE(ctrl_stat, reg);
	wmb();
	udelay(10);

	reg &= cpu_to_le32(~ISL38XX_CTRL_STAT_RESET);
	P54P_WRITE(ctrl_stat, reg);
	wmb();
	udelay(10);

	/* wait for the firmware to boot properly */
	mdelay(100);

	return 0;
}

static void p54p_refill_rx_ring(struct ieee80211_hw *dev,
	int ring_index, struct p54p_desc *ring, u32 ring_limit,
	struct sk_buff **rx_buf, u32 index)
{
	struct p54p_priv *priv = dev->priv;
	struct p54p_ring_control *ring_control = priv->ring_control;
	u32 limit, idx, i;

	idx = le32_to_cpu(ring_control->host_idx[ring_index]);
	limit = idx;
<<<<<<< HEAD
	limit -= le32_to_cpu(index);
=======
	limit -= index;
>>>>>>> 67272440
	limit = ring_limit - limit;

	i = idx % ring_limit;
	while (limit-- > 1) {
		struct p54p_desc *desc = &ring[i];

		if (!desc->host_addr) {
			struct sk_buff *skb;
			dma_addr_t mapping;
			skb = dev_alloc_skb(priv->common.rx_mtu + 32);
			if (!skb)
				break;

			mapping = pci_map_single(priv->pdev,
						 skb_tail_pointer(skb),
						 priv->common.rx_mtu + 32,
						 PCI_DMA_FROMDEVICE);

			if (pci_dma_mapping_error(priv->pdev, mapping)) {
				dev_kfree_skb_any(skb);
				dev_err(&priv->pdev->dev,
					"RX DMA Mapping error\n");
				break;
			}

			desc->host_addr = cpu_to_le32(mapping);
			desc->device_addr = 0;	// FIXME: necessary?
			desc->len = cpu_to_le16(priv->common.rx_mtu + 32);
			desc->flags = 0;
			rx_buf[i] = skb;
		}

		i++;
		idx++;
		i %= ring_limit;
	}

	wmb();
	ring_control->host_idx[ring_index] = cpu_to_le32(idx);
}

static void p54p_check_rx_ring(struct ieee80211_hw *dev, u32 *index,
	int ring_index, struct p54p_desc *ring, u32 ring_limit,
	struct sk_buff **rx_buf)
{
	struct p54p_priv *priv = dev->priv;
	struct p54p_ring_control *ring_control = priv->ring_control;
	struct p54p_desc *desc;
	u32 idx, i;

	i = (*index) % ring_limit;
	(*index) = idx = le32_to_cpu(ring_control->device_idx[ring_index]);
	idx %= ring_limit;
	while (i != idx) {
		u16 len;
		struct sk_buff *skb;
		desc = &ring[i];
		len = le16_to_cpu(desc->len);
		skb = rx_buf[i];

		if (!skb) {
			i++;
			i %= ring_limit;
			continue;
		}

		if (unlikely(len > priv->common.rx_mtu)) {
			if (net_ratelimit())
				dev_err(&priv->pdev->dev, "rx'd frame size "
					"exceeds length threshold.\n");

			len = priv->common.rx_mtu;
		}
		skb_put(skb, len);

		if (p54_rx(dev, skb)) {
			pci_unmap_single(priv->pdev,
					 le32_to_cpu(desc->host_addr),
					 priv->common.rx_mtu + 32,
					 PCI_DMA_FROMDEVICE);
			rx_buf[i] = NULL;
			desc->host_addr = 0;
		} else {
			skb_trim(skb, 0);
			desc->len = cpu_to_le16(priv->common.rx_mtu + 32);
		}

		i++;
		i %= ring_limit;
	}

	p54p_refill_rx_ring(dev, ring_index, ring, ring_limit, rx_buf, *index);
}

static void p54p_check_tx_ring(struct ieee80211_hw *dev, u32 *index,
	int ring_index, struct p54p_desc *ring, u32 ring_limit,
	struct sk_buff **tx_buf)
{
	struct p54p_priv *priv = dev->priv;
	struct p54p_ring_control *ring_control = priv->ring_control;
	struct p54p_desc *desc;
	struct sk_buff *skb;
	u32 idx, i;

	i = (*index) % ring_limit;
	(*index) = idx = le32_to_cpu(ring_control->device_idx[1]);
	idx %= ring_limit;

	while (i != idx) {
		desc = &ring[i];

		skb = tx_buf[i];
		tx_buf[i] = NULL;

		pci_unmap_single(priv->pdev, le32_to_cpu(desc->host_addr),
				 le16_to_cpu(desc->len), PCI_DMA_TODEVICE);

		desc->host_addr = 0;
		desc->device_addr = 0;
		desc->len = 0;
		desc->flags = 0;

		if (skb && FREE_AFTER_TX(skb))
			p54_free_skb(dev, skb);

		i++;
		i %= ring_limit;
	}
}

static void p54p_tasklet(unsigned long dev_id)
{
	struct ieee80211_hw *dev = (struct ieee80211_hw *)dev_id;
	struct p54p_priv *priv = dev->priv;
	struct p54p_ring_control *ring_control = priv->ring_control;

	p54p_check_rx_ring(dev, &priv->rx_idx_mgmt, 2, ring_control->rx_mgmt,
		ARRAY_SIZE(ring_control->rx_mgmt), priv->rx_buf_mgmt);

	p54p_check_rx_ring(dev, &priv->rx_idx_data, 0, ring_control->rx_data,
		ARRAY_SIZE(ring_control->rx_data), priv->rx_buf_data);

	wmb();
	P54P_WRITE(dev_int, cpu_to_le32(ISL38XX_DEV_INT_UPDATE));

	p54p_check_tx_ring(dev, &priv->tx_idx_mgmt, 3, ring_control->tx_mgmt,
			   ARRAY_SIZE(ring_control->tx_mgmt),
			   priv->tx_buf_mgmt);

	p54p_check_tx_ring(dev, &priv->tx_idx_data, 1, ring_control->tx_data,
			   ARRAY_SIZE(ring_control->tx_data),
			   priv->tx_buf_data);
}

static irqreturn_t p54p_interrupt(int irq, void *dev_id)
{
	struct ieee80211_hw *dev = dev_id;
	struct p54p_priv *priv = dev->priv;
	__le32 reg;

	reg = P54P_READ(int_ident);
	if (unlikely(reg == cpu_to_le32(0xFFFFFFFF))) {
		goto out;
	}
	P54P_WRITE(int_ack, reg);

	reg &= P54P_READ(int_enable);

	if (reg & cpu_to_le32(ISL38XX_INT_IDENT_UPDATE))
		tasklet_schedule(&priv->tasklet);
	else if (reg & cpu_to_le32(ISL38XX_INT_IDENT_INIT))
		complete(&priv->boot_comp);

out:
	return reg ? IRQ_HANDLED : IRQ_NONE;
}

static void p54p_tx(struct ieee80211_hw *dev, struct sk_buff *skb)
{
	unsigned long flags;
	struct p54p_priv *priv = dev->priv;
	struct p54p_ring_control *ring_control = priv->ring_control;
	struct p54p_desc *desc;
	dma_addr_t mapping;
	u32 device_idx, idx, i;

	spin_lock_irqsave(&priv->lock, flags);
	device_idx = le32_to_cpu(ring_control->device_idx[1]);
	idx = le32_to_cpu(ring_control->host_idx[1]);
	i = idx % ARRAY_SIZE(ring_control->tx_data);

	mapping = pci_map_single(priv->pdev, skb->data, skb->len,
				 PCI_DMA_TODEVICE);
	if (pci_dma_mapping_error(priv->pdev, mapping)) {
		spin_unlock_irqrestore(&priv->lock, flags);
		p54_free_skb(dev, skb);
		dev_err(&priv->pdev->dev, "TX DMA mapping error\n");
		return ;
	}
	priv->tx_buf_data[i] = skb;

	desc = &ring_control->tx_data[i];
	desc->host_addr = cpu_to_le32(mapping);
	desc->device_addr = ((struct p54_hdr *)skb->data)->req_id;
	desc->len = cpu_to_le16(skb->len);
	desc->flags = 0;

	wmb();
	ring_control->host_idx[1] = cpu_to_le32(idx + 1);
	spin_unlock_irqrestore(&priv->lock, flags);

	P54P_WRITE(dev_int, cpu_to_le32(ISL38XX_DEV_INT_UPDATE));
	P54P_READ(dev_int);
}

static void p54p_stop(struct ieee80211_hw *dev)
{
	struct p54p_priv *priv = dev->priv;
	struct p54p_ring_control *ring_control = priv->ring_control;
	unsigned int i;
	struct p54p_desc *desc;

	P54P_WRITE(int_enable, cpu_to_le32(0));
	P54P_READ(int_enable);
	udelay(10);

	free_irq(priv->pdev->irq, dev);

	tasklet_kill(&priv->tasklet);

	P54P_WRITE(dev_int, cpu_to_le32(ISL38XX_DEV_INT_RESET));

	for (i = 0; i < ARRAY_SIZE(priv->rx_buf_data); i++) {
		desc = &ring_control->rx_data[i];
		if (desc->host_addr)
			pci_unmap_single(priv->pdev,
					 le32_to_cpu(desc->host_addr),
					 priv->common.rx_mtu + 32,
					 PCI_DMA_FROMDEVICE);
		kfree_skb(priv->rx_buf_data[i]);
		priv->rx_buf_data[i] = NULL;
	}

	for (i = 0; i < ARRAY_SIZE(priv->rx_buf_mgmt); i++) {
		desc = &ring_control->rx_mgmt[i];
		if (desc->host_addr)
			pci_unmap_single(priv->pdev,
					 le32_to_cpu(desc->host_addr),
					 priv->common.rx_mtu + 32,
					 PCI_DMA_FROMDEVICE);
		kfree_skb(priv->rx_buf_mgmt[i]);
		priv->rx_buf_mgmt[i] = NULL;
	}

	for (i = 0; i < ARRAY_SIZE(priv->tx_buf_data); i++) {
		desc = &ring_control->tx_data[i];
		if (desc->host_addr)
			pci_unmap_single(priv->pdev,
					 le32_to_cpu(desc->host_addr),
					 le16_to_cpu(desc->len),
					 PCI_DMA_TODEVICE);

		p54_free_skb(dev, priv->tx_buf_data[i]);
		priv->tx_buf_data[i] = NULL;
	}

	for (i = 0; i < ARRAY_SIZE(priv->tx_buf_mgmt); i++) {
		desc = &ring_control->tx_mgmt[i];
		if (desc->host_addr)
			pci_unmap_single(priv->pdev,
					 le32_to_cpu(desc->host_addr),
					 le16_to_cpu(desc->len),
					 PCI_DMA_TODEVICE);

		p54_free_skb(dev, priv->tx_buf_mgmt[i]);
		priv->tx_buf_mgmt[i] = NULL;
	}

	memset(ring_control, 0, sizeof(*ring_control));
}

static int p54p_open(struct ieee80211_hw *dev)
{
	struct p54p_priv *priv = dev->priv;
	int err;

	init_completion(&priv->boot_comp);
	err = request_irq(priv->pdev->irq, p54p_interrupt,
			  IRQF_SHARED, "p54pci", dev);
	if (err) {
		dev_err(&priv->pdev->dev, "failed to register IRQ handler\n");
		return err;
	}

	memset(priv->ring_control, 0, sizeof(*priv->ring_control));
	err = p54p_upload_firmware(dev);
	if (err) {
		free_irq(priv->pdev->irq, dev);
		return err;
	}
	priv->rx_idx_data = priv->tx_idx_data = 0;
	priv->rx_idx_mgmt = priv->tx_idx_mgmt = 0;

	p54p_refill_rx_ring(dev, 0, priv->ring_control->rx_data,
		ARRAY_SIZE(priv->ring_control->rx_data), priv->rx_buf_data, 0);

	p54p_refill_rx_ring(dev, 2, priv->ring_control->rx_mgmt,
		ARRAY_SIZE(priv->ring_control->rx_mgmt), priv->rx_buf_mgmt, 0);

	P54P_WRITE(ring_control_base, cpu_to_le32(priv->ring_control_dma));
	P54P_READ(ring_control_base);
	wmb();
	udelay(10);

	P54P_WRITE(int_enable, cpu_to_le32(ISL38XX_INT_IDENT_INIT));
	P54P_READ(int_enable);
	wmb();
	udelay(10);

	P54P_WRITE(dev_int, cpu_to_le32(ISL38XX_DEV_INT_RESET));
	P54P_READ(dev_int);

	if (!wait_for_completion_interruptible_timeout(&priv->boot_comp, HZ)) {
		printk(KERN_ERR "%s: Cannot boot firmware!\n",
		       wiphy_name(dev->wiphy));
		p54p_stop(dev);
		return -ETIMEDOUT;
	}

	P54P_WRITE(int_enable, cpu_to_le32(ISL38XX_INT_IDENT_UPDATE));
	P54P_READ(int_enable);
	wmb();
	udelay(10);

	P54P_WRITE(dev_int, cpu_to_le32(ISL38XX_DEV_INT_UPDATE));
	P54P_READ(dev_int);
	wmb();
	udelay(10);

	return 0;
}

static int __devinit p54p_probe(struct pci_dev *pdev,
				const struct pci_device_id *id)
{
	struct p54p_priv *priv;
	struct ieee80211_hw *dev;
	unsigned long mem_addr, mem_len;
	int err;

	err = pci_enable_device(pdev);
	if (err) {
		dev_err(&pdev->dev, "Cannot enable new PCI device\n");
		return err;
	}

	mem_addr = pci_resource_start(pdev, 0);
	mem_len = pci_resource_len(pdev, 0);
	if (mem_len < sizeof(struct p54p_csr)) {
		dev_err(&pdev->dev, "Too short PCI resources\n");
		goto err_disable_dev;
	}

	err = pci_request_regions(pdev, "p54pci");
	if (err) {
		dev_err(&pdev->dev, "Cannot obtain PCI resources\n");
		goto err_disable_dev;
	}

	if (pci_set_dma_mask(pdev, DMA_BIT_MASK(32)) ||
	    pci_set_consistent_dma_mask(pdev, DMA_BIT_MASK(32))) {
		dev_err(&pdev->dev, "No suitable DMA available\n");
		goto err_free_reg;
	}

	pci_set_master(pdev);
	pci_try_set_mwi(pdev);

	pci_write_config_byte(pdev, 0x40, 0);
	pci_write_config_byte(pdev, 0x41, 0);

	dev = p54_init_common(sizeof(*priv));
	if (!dev) {
		dev_err(&pdev->dev, "ieee80211 alloc failed\n");
		err = -ENOMEM;
		goto err_free_reg;
	}

	priv = dev->priv;
	priv->pdev = pdev;

	SET_IEEE80211_DEV(dev, &pdev->dev);
	pci_set_drvdata(pdev, dev);

	priv->map = ioremap(mem_addr, mem_len);
	if (!priv->map) {
		dev_err(&pdev->dev, "Cannot map device memory\n");
		err = -ENOMEM;
		goto err_free_dev;
	}

	priv->ring_control = pci_alloc_consistent(pdev, sizeof(*priv->ring_control),
						  &priv->ring_control_dma);
	if (!priv->ring_control) {
		dev_err(&pdev->dev, "Cannot allocate rings\n");
		err = -ENOMEM;
		goto err_iounmap;
	}
	priv->common.open = p54p_open;
	priv->common.stop = p54p_stop;
	priv->common.tx = p54p_tx;

	spin_lock_init(&priv->lock);
	tasklet_init(&priv->tasklet, p54p_tasklet, (unsigned long)dev);

	err = request_firmware(&priv->firmware, "isl3886pci",
			       &priv->pdev->dev);
	if (err) {
		dev_err(&pdev->dev, "Cannot find firmware (isl3886pci)\n");
		err = request_firmware(&priv->firmware, "isl3886",
				       &priv->pdev->dev);
		if (err)
			goto err_free_common;
	}

	err = p54p_open(dev);
	if (err)
		goto err_free_common;
	err = p54_read_eeprom(dev);
	p54p_stop(dev);
	if (err)
		goto err_free_common;

	err = p54_register_common(dev, &pdev->dev);
	if (err)
		goto err_free_common;

	return 0;

 err_free_common:
	release_firmware(priv->firmware);
	pci_free_consistent(pdev, sizeof(*priv->ring_control),
			    priv->ring_control, priv->ring_control_dma);

 err_iounmap:
	iounmap(priv->map);

 err_free_dev:
	pci_set_drvdata(pdev, NULL);
	p54_free_common(dev);

 err_free_reg:
	pci_release_regions(pdev);
 err_disable_dev:
	pci_disable_device(pdev);
	return err;
}

static void __devexit p54p_remove(struct pci_dev *pdev)
{
	struct ieee80211_hw *dev = pci_get_drvdata(pdev);
	struct p54p_priv *priv;

	if (!dev)
		return;

	p54_unregister_common(dev);
	priv = dev->priv;
	release_firmware(priv->firmware);
	pci_free_consistent(pdev, sizeof(*priv->ring_control),
			    priv->ring_control, priv->ring_control_dma);
	iounmap(priv->map);
	pci_release_regions(pdev);
	pci_disable_device(pdev);
	p54_free_common(dev);
}

#ifdef CONFIG_PM
static int p54p_suspend(struct pci_dev *pdev, pm_message_t state)
{
	struct ieee80211_hw *dev = pci_get_drvdata(pdev);
	struct p54p_priv *priv = dev->priv;

	if (priv->common.mode != NL80211_IFTYPE_UNSPECIFIED) {
		ieee80211_stop_queues(dev);
		p54p_stop(dev);
	}

	pci_save_state(pdev);
	pci_set_power_state(pdev, pci_choose_state(pdev, state));
	return 0;
}

static int p54p_resume(struct pci_dev *pdev)
{
	struct ieee80211_hw *dev = pci_get_drvdata(pdev);
	struct p54p_priv *priv = dev->priv;

	pci_set_power_state(pdev, PCI_D0);
	pci_restore_state(pdev);

	if (priv->common.mode != NL80211_IFTYPE_UNSPECIFIED) {
		p54p_open(dev);
		ieee80211_wake_queues(dev);
	}

	return 0;
}
#endif /* CONFIG_PM */

static struct pci_driver p54p_driver = {
	.name		= "p54pci",
	.id_table	= p54p_table,
	.probe		= p54p_probe,
	.remove		= __devexit_p(p54p_remove),
#ifdef CONFIG_PM
	.suspend	= p54p_suspend,
	.resume		= p54p_resume,
#endif /* CONFIG_PM */
};

static int __init p54p_init(void)
{
	return pci_register_driver(&p54p_driver);
}

static void __exit p54p_exit(void)
{
	pci_unregister_driver(&p54p_driver);
}

module_init(p54p_init);
module_exit(p54p_exit);<|MERGE_RESOLUTION|>--- conflicted
+++ resolved
@@ -140,11 +140,7 @@
 
 	idx = le32_to_cpu(ring_control->host_idx[ring_index]);
 	limit = idx;
-<<<<<<< HEAD
-	limit -= le32_to_cpu(index);
-=======
 	limit -= index;
->>>>>>> 67272440
 	limit = ring_limit - limit;
 
 	i = idx % ring_limit;
