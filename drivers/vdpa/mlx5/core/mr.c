// SPDX-License-Identifier: GPL-2.0 OR Linux-OpenIB
/* Copyright (c) 2020 Mellanox Technologies Ltd. */

#include <linux/vhost_types.h>
#include <linux/vdpa.h>
#include <linux/gcd.h>
#include <linux/string.h>
#include <linux/mlx5/qp.h>
#include "mlx5_vdpa.h"

/* DIV_ROUND_UP where the divider is a power of 2 give by its log base 2 value */
#define MLX5_DIV_ROUND_UP_POW2(_n, _s) \
({ \
	u64 __s = _s; \
	u64 _res; \
	_res = (((_n) + (1 << (__s)) - 1) >> (__s)); \
	_res; \
})

static int get_octo_len(u64 len, int page_shift)
{
	u64 page_size = 1ULL << page_shift;
	int npages;

	npages = ALIGN(len, page_size) >> page_shift;
	return (npages + 1) / 2;
}

static void mlx5_set_access_mode(void *mkc, int mode)
{
	MLX5_SET(mkc, mkc, access_mode_1_0, mode & 0x3);
	MLX5_SET(mkc, mkc, access_mode_4_2, mode >> 2);
}

static void populate_mtts(struct mlx5_vdpa_direct_mr *mr, __be64 *mtt)
{
	struct scatterlist *sg;
	int nsg = mr->nsg;
	u64 dma_addr;
	u64 dma_len;
	int j = 0;
	int i;

	for_each_sg(mr->sg_head.sgl, sg, mr->nent, i) {
		for (dma_addr = sg_dma_address(sg), dma_len = sg_dma_len(sg);
		     nsg && dma_len;
		     nsg--, dma_addr += BIT(mr->log_size), dma_len -= BIT(mr->log_size))
			mtt[j++] = cpu_to_be64(dma_addr);
	}
}

static int create_direct_mr(struct mlx5_vdpa_dev *mvdev, struct mlx5_vdpa_direct_mr *mr)
{
	int inlen;
	void *mkc;
	void *in;
	int err;

	inlen = MLX5_ST_SZ_BYTES(create_mkey_in) + roundup(MLX5_ST_SZ_BYTES(mtt) * mr->nsg, 16);
	in = kvzalloc(inlen, GFP_KERNEL);
	if (!in)
		return -ENOMEM;

	MLX5_SET(create_mkey_in, in, uid, mvdev->res.uid);
	mkc = MLX5_ADDR_OF(create_mkey_in, in, memory_key_mkey_entry);
	MLX5_SET(mkc, mkc, lw, !!(mr->perm & VHOST_MAP_WO));
	MLX5_SET(mkc, mkc, lr, !!(mr->perm & VHOST_MAP_RO));
	mlx5_set_access_mode(mkc, MLX5_MKC_ACCESS_MODE_MTT);
	MLX5_SET(mkc, mkc, qpn, 0xffffff);
	MLX5_SET(mkc, mkc, pd, mvdev->res.pdn);
	MLX5_SET64(mkc, mkc, start_addr, mr->offset);
	MLX5_SET64(mkc, mkc, len, mr->end - mr->start);
	MLX5_SET(mkc, mkc, log_page_size, mr->log_size);
	MLX5_SET(mkc, mkc, translations_octword_size,
		 get_octo_len(mr->end - mr->start, mr->log_size));
	MLX5_SET(create_mkey_in, in, translations_octword_actual_size,
		 get_octo_len(mr->end - mr->start, mr->log_size));
	populate_mtts(mr, MLX5_ADDR_OF(create_mkey_in, in, klm_pas_mtt));
	err = mlx5_vdpa_create_mkey(mvdev, &mr->mr, in, inlen);
	kvfree(in);
	if (err) {
		mlx5_vdpa_warn(mvdev, "Failed to create direct MR\n");
		return err;
	}

	return 0;
}

static void destroy_direct_mr(struct mlx5_vdpa_dev *mvdev, struct mlx5_vdpa_direct_mr *mr)
{
	mlx5_vdpa_destroy_mkey(mvdev, mr->mr);
}

static u64 map_start(struct vhost_iotlb_map *map, struct mlx5_vdpa_direct_mr *mr)
{
	return max_t(u64, map->start, mr->start);
}

static u64 map_end(struct vhost_iotlb_map *map, struct mlx5_vdpa_direct_mr *mr)
{
	return min_t(u64, map->last + 1, mr->end);
}

static u64 maplen(struct vhost_iotlb_map *map, struct mlx5_vdpa_direct_mr *mr)
{
	return map_end(map, mr) - map_start(map, mr);
}

#define MLX5_VDPA_INVALID_START_ADDR ((u64)-1)
#define MLX5_VDPA_INVALID_LEN ((u64)-1)

static u64 indir_start_addr(struct mlx5_vdpa_mr *mkey)
{
	struct mlx5_vdpa_direct_mr *s;

	s = list_first_entry_or_null(&mkey->head, struct mlx5_vdpa_direct_mr, list);
	if (!s)
		return MLX5_VDPA_INVALID_START_ADDR;

	return s->start;
}

static u64 indir_len(struct mlx5_vdpa_mr *mkey)
{
	struct mlx5_vdpa_direct_mr *s;
	struct mlx5_vdpa_direct_mr *e;

	s = list_first_entry_or_null(&mkey->head, struct mlx5_vdpa_direct_mr, list);
	if (!s)
		return MLX5_VDPA_INVALID_LEN;

	e = list_last_entry(&mkey->head, struct mlx5_vdpa_direct_mr, list);

	return e->end - s->start;
}

#define LOG_MAX_KLM_SIZE 30
#define MAX_KLM_SIZE BIT(LOG_MAX_KLM_SIZE)

static u32 klm_bcount(u64 size)
{
	return (u32)size;
}

static void fill_indir(struct mlx5_vdpa_dev *mvdev, struct mlx5_vdpa_mr *mkey, void *in)
{
	struct mlx5_vdpa_direct_mr *dmr;
	struct mlx5_klm *klmarr;
	struct mlx5_klm *klm;
	bool first = true;
	u64 preve;
	int i;

	klmarr = MLX5_ADDR_OF(create_mkey_in, in, klm_pas_mtt);
	i = 0;
	list_for_each_entry(dmr, &mkey->head, list) {
again:
		klm = &klmarr[i++];
		if (first) {
			preve = dmr->start;
			first = false;
		}

		if (preve == dmr->start) {
			klm->key = cpu_to_be32(dmr->mr);
			klm->bcount = cpu_to_be32(klm_bcount(dmr->end - dmr->start));
			preve = dmr->end;
		} else {
			klm->key = cpu_to_be32(mvdev->res.null_mkey);
			klm->bcount = cpu_to_be32(klm_bcount(dmr->start - preve));
			preve = dmr->start;
			goto again;
		}
	}
}

static int klm_byte_size(int nklms)
{
	return 16 * ALIGN(nklms, 4);
}

static int create_indirect_key(struct mlx5_vdpa_dev *mvdev, struct mlx5_vdpa_mr *mr)
{
	int inlen;
	void *mkc;
	void *in;
	int err;
	u64 start;
	u64 len;

	start = indir_start_addr(mr);
	len = indir_len(mr);
	if (start == MLX5_VDPA_INVALID_START_ADDR || len == MLX5_VDPA_INVALID_LEN)
		return -EINVAL;

	inlen = MLX5_ST_SZ_BYTES(create_mkey_in) + klm_byte_size(mr->num_klms);
	in = kzalloc(inlen, GFP_KERNEL);
	if (!in)
		return -ENOMEM;

	MLX5_SET(create_mkey_in, in, uid, mvdev->res.uid);
	mkc = MLX5_ADDR_OF(create_mkey_in, in, memory_key_mkey_entry);
	MLX5_SET(mkc, mkc, lw, 1);
	MLX5_SET(mkc, mkc, lr, 1);
	mlx5_set_access_mode(mkc, MLX5_MKC_ACCESS_MODE_KLMS);
	MLX5_SET(mkc, mkc, qpn, 0xffffff);
	MLX5_SET(mkc, mkc, pd, mvdev->res.pdn);
	MLX5_SET64(mkc, mkc, start_addr, start);
	MLX5_SET64(mkc, mkc, len, len);
	MLX5_SET(mkc, mkc, translations_octword_size, klm_byte_size(mr->num_klms) / 16);
	MLX5_SET(create_mkey_in, in, translations_octword_actual_size, mr->num_klms);
	fill_indir(mvdev, mr, in);
	err = mlx5_vdpa_create_mkey(mvdev, &mr->mkey, in, inlen);
	kfree(in);
	return err;
}

static void destroy_indirect_key(struct mlx5_vdpa_dev *mvdev, struct mlx5_vdpa_mr *mkey)
{
<<<<<<< HEAD
	mlx5_vdpa_destroy_mkey(mvdev, &mkey->mkey);
=======
	mlx5_vdpa_destroy_mkey(mvdev, mkey->mkey);
>>>>>>> df0cc57e
}

static int map_direct_mr(struct mlx5_vdpa_dev *mvdev, struct mlx5_vdpa_direct_mr *mr,
			 struct vhost_iotlb *iotlb)
{
	struct vhost_iotlb_map *map;
	unsigned long lgcd = 0;
	int log_entity_size;
	unsigned long size;
	u64 start = 0;
	int err;
	struct page *pg;
	unsigned int nsg;
	int sglen;
	u64 pa;
	u64 paend;
	struct scatterlist *sg;
	struct device *dma = mvdev->vdev.dma_dev;

	for (map = vhost_iotlb_itree_first(iotlb, mr->start, mr->end - 1);
	     map; map = vhost_iotlb_itree_next(map, start, mr->end - 1)) {
		size = maplen(map, mr);
		lgcd = gcd(lgcd, size);
		start += size;
	}
	log_entity_size = ilog2(lgcd);

	sglen = 1 << log_entity_size;
	nsg = MLX5_DIV_ROUND_UP_POW2(mr->end - mr->start, log_entity_size);

	err = sg_alloc_table(&mr->sg_head, nsg, GFP_KERNEL);
	if (err)
		return err;

	sg = mr->sg_head.sgl;
	for (map = vhost_iotlb_itree_first(iotlb, mr->start, mr->end - 1);
	     map; map = vhost_iotlb_itree_next(map, mr->start, mr->end - 1)) {
		paend = map->addr + maplen(map, mr);
		for (pa = map->addr; pa < paend; pa += sglen) {
			pg = pfn_to_page(__phys_to_pfn(pa));
			if (!sg) {
				mlx5_vdpa_warn(mvdev, "sg null. start 0x%llx, end 0x%llx\n",
					       map->start, map->last + 1);
				err = -ENOMEM;
				goto err_map;
			}
			sg_set_page(sg, pg, sglen, 0);
			sg = sg_next(sg);
			if (!sg)
				goto done;
		}
	}
done:
	mr->log_size = log_entity_size;
	mr->nsg = nsg;
	mr->nent = dma_map_sg_attrs(dma, mr->sg_head.sgl, mr->nsg, DMA_BIDIRECTIONAL, 0);
	if (!mr->nent) {
		err = -ENOMEM;
		goto err_map;
	}

	err = create_direct_mr(mvdev, mr);
	if (err)
		goto err_direct;

	return 0;

err_direct:
	dma_unmap_sg_attrs(dma, mr->sg_head.sgl, mr->nsg, DMA_BIDIRECTIONAL, 0);
err_map:
	sg_free_table(&mr->sg_head);
	return err;
}

static void unmap_direct_mr(struct mlx5_vdpa_dev *mvdev, struct mlx5_vdpa_direct_mr *mr)
{
	struct device *dma = mvdev->vdev.dma_dev;

	destroy_direct_mr(mvdev, mr);
	dma_unmap_sg_attrs(dma, mr->sg_head.sgl, mr->nsg, DMA_BIDIRECTIONAL, 0);
	sg_free_table(&mr->sg_head);
}

static int add_direct_chain(struct mlx5_vdpa_dev *mvdev, u64 start, u64 size, u8 perm,
			    struct vhost_iotlb *iotlb)
{
	struct mlx5_vdpa_mr *mr = &mvdev->mr;
	struct mlx5_vdpa_direct_mr *dmr;
	struct mlx5_vdpa_direct_mr *n;
	LIST_HEAD(tmp);
	u64 st;
	u64 sz;
	int err;
	int i = 0;

	st = start;
	while (size) {
		sz = (u32)min_t(u64, MAX_KLM_SIZE, size);
		dmr = kzalloc(sizeof(*dmr), GFP_KERNEL);
		if (!dmr) {
			err = -ENOMEM;
			goto err_alloc;
		}

		dmr->start = st;
		dmr->end = st + sz;
		dmr->perm = perm;
		err = map_direct_mr(mvdev, dmr, iotlb);
		if (err) {
			kfree(dmr);
			goto err_alloc;
		}

		list_add_tail(&dmr->list, &tmp);
		size -= sz;
		mr->num_directs++;
		mr->num_klms++;
		st += sz;
		i++;
	}
	list_splice_tail(&tmp, &mr->head);
	return 0;

err_alloc:
	list_for_each_entry_safe(dmr, n, &mr->head, list) {
		list_del_init(&dmr->list);
		unmap_direct_mr(mvdev, dmr);
		kfree(dmr);
	}
	return err;
}

/* The iotlb pointer contains a list of maps. Go over the maps, possibly
 * merging mergeable maps, and create direct memory keys that provide the
 * device access to memory. The direct mkeys are then referred to by the
 * indirect memory key that provides access to the enitre address space given
 * by iotlb.
 */
static int create_user_mr(struct mlx5_vdpa_dev *mvdev, struct vhost_iotlb *iotlb)
{
	struct mlx5_vdpa_mr *mr = &mvdev->mr;
	struct mlx5_vdpa_direct_mr *dmr;
	struct mlx5_vdpa_direct_mr *n;
	struct vhost_iotlb_map *map;
	u32 pperm = U16_MAX;
	u64 last = U64_MAX;
	u64 ps = U64_MAX;
	u64 pe = U64_MAX;
	u64 start = 0;
	int err = 0;
	int nnuls;

	INIT_LIST_HEAD(&mr->head);
	for (map = vhost_iotlb_itree_first(iotlb, start, last); map;
	     map = vhost_iotlb_itree_next(map, start, last)) {
		start = map->start;
		if (pe == map->start && pperm == map->perm) {
			pe = map->last + 1;
		} else {
			if (ps != U64_MAX) {
				if (pe < map->start) {
					/* We have a hole in the map. Check how
					 * many null keys are required to fill it.
					 */
					nnuls = MLX5_DIV_ROUND_UP_POW2(map->start - pe,
								       LOG_MAX_KLM_SIZE);
					mr->num_klms += nnuls;
				}
				err = add_direct_chain(mvdev, ps, pe - ps, pperm, iotlb);
				if (err)
					goto err_chain;
			}
			ps = map->start;
			pe = map->last + 1;
			pperm = map->perm;
		}
	}
	err = add_direct_chain(mvdev, ps, pe - ps, pperm, iotlb);
	if (err)
		goto err_chain;

	/* Create the memory key that defines the guests's address space. This
	 * memory key refers to the direct keys that contain the MTT
	 * translations
	 */
	err = create_indirect_key(mvdev, mr);
	if (err)
		goto err_chain;

	mr->user_mr = true;
	return 0;

err_chain:
	list_for_each_entry_safe_reverse(dmr, n, &mr->head, list) {
		list_del_init(&dmr->list);
		unmap_direct_mr(mvdev, dmr);
		kfree(dmr);
	}
	return err;
}

static int create_dma_mr(struct mlx5_vdpa_dev *mvdev, struct mlx5_vdpa_mr *mr)
{
	int inlen = MLX5_ST_SZ_BYTES(create_mkey_in);
	void *mkc;
	u32 *in;
	int err;

	in = kzalloc(inlen, GFP_KERNEL);
	if (!in)
		return -ENOMEM;

	mkc = MLX5_ADDR_OF(create_mkey_in, in, memory_key_mkey_entry);

	MLX5_SET(mkc, mkc, access_mode_1_0, MLX5_MKC_ACCESS_MODE_PA);
	MLX5_SET(mkc, mkc, length64, 1);
	MLX5_SET(mkc, mkc, lw, 1);
	MLX5_SET(mkc, mkc, lr, 1);
	MLX5_SET(mkc, mkc, pd, mvdev->res.pdn);
	MLX5_SET(mkc, mkc, qpn, 0xffffff);

	err = mlx5_vdpa_create_mkey(mvdev, &mr->mkey, in, inlen);
	if (!err)
		mr->user_mr = false;

	kfree(in);
	return err;
}

static void destroy_dma_mr(struct mlx5_vdpa_dev *mvdev, struct mlx5_vdpa_mr *mr)
{
<<<<<<< HEAD
	mlx5_vdpa_destroy_mkey(mvdev, &mr->mkey);
=======
	mlx5_vdpa_destroy_mkey(mvdev, mr->mkey);
>>>>>>> df0cc57e
}

static int dup_iotlb(struct mlx5_vdpa_dev *mvdev, struct vhost_iotlb *src)
{
	struct vhost_iotlb_map *map;
	u64 start = 0, last = ULLONG_MAX;
	int err;

	if (!src) {
		err = vhost_iotlb_add_range(mvdev->cvq.iotlb, start, last, start, VHOST_ACCESS_RW);
		return err;
	}

	for (map = vhost_iotlb_itree_first(src, start, last); map;
		map = vhost_iotlb_itree_next(map, start, last)) {
		err = vhost_iotlb_add_range(mvdev->cvq.iotlb, map->start, map->last,
					    map->addr, map->perm);
		if (err)
			return err;
	}
	return 0;
}

static void prune_iotlb(struct mlx5_vdpa_dev *mvdev)
{
	vhost_iotlb_del_range(mvdev->cvq.iotlb, 0, ULLONG_MAX);
}

static void destroy_user_mr(struct mlx5_vdpa_dev *mvdev, struct mlx5_vdpa_mr *mr)
{
	struct mlx5_vdpa_direct_mr *dmr;
	struct mlx5_vdpa_direct_mr *n;

	destroy_indirect_key(mvdev, mr);
	list_for_each_entry_safe_reverse(dmr, n, &mr->head, list) {
		list_del_init(&dmr->list);
		unmap_direct_mr(mvdev, dmr);
		kfree(dmr);
	}
}

void mlx5_vdpa_destroy_mr(struct mlx5_vdpa_dev *mvdev)
{
	struct mlx5_vdpa_mr *mr = &mvdev->mr;

	mutex_lock(&mr->mkey_mtx);
	if (!mr->initialized)
		goto out;

	prune_iotlb(mvdev);
	if (mr->user_mr)
		destroy_user_mr(mvdev, mr);
	else
		destroy_dma_mr(mvdev, mr);

	memset(mr, 0, sizeof(*mr));
	mr->initialized = false;
out:
	mutex_unlock(&mr->mkey_mtx);
}

static int _mlx5_vdpa_create_mr(struct mlx5_vdpa_dev *mvdev, struct vhost_iotlb *iotlb)
{
	struct mlx5_vdpa_mr *mr = &mvdev->mr;
	int err;

	if (mr->initialized)
		return 0;

	if (iotlb)
		err = create_user_mr(mvdev, iotlb);
	else
		err = create_dma_mr(mvdev, mr);

	if (err)
		return err;

	err = dup_iotlb(mvdev, iotlb);
	if (err)
		goto out_err;

	mr->initialized = true;
	return 0;

out_err:
	if (iotlb)
		destroy_user_mr(mvdev, mr);
	else
		destroy_dma_mr(mvdev, mr);

	return err;
}

int mlx5_vdpa_create_mr(struct mlx5_vdpa_dev *mvdev, struct vhost_iotlb *iotlb)
{
	int err;

	mutex_lock(&mvdev->mr.mkey_mtx);
	err = _mlx5_vdpa_create_mr(mvdev, iotlb);
	mutex_unlock(&mvdev->mr.mkey_mtx);
	return err;
}

int mlx5_vdpa_handle_set_map(struct mlx5_vdpa_dev *mvdev, struct vhost_iotlb *iotlb,
			     bool *change_map)
{
	struct mlx5_vdpa_mr *mr = &mvdev->mr;
	int err = 0;

	*change_map = false;
	mutex_lock(&mr->mkey_mtx);
	if (mr->initialized) {
		mlx5_vdpa_info(mvdev, "memory map update\n");
		*change_map = true;
	}
	if (!*change_map)
		err = _mlx5_vdpa_create_mr(mvdev, iotlb);
	mutex_unlock(&mr->mkey_mtx);

	return err;
}<|MERGE_RESOLUTION|>--- conflicted
+++ resolved
@@ -217,11 +217,7 @@
 
 static void destroy_indirect_key(struct mlx5_vdpa_dev *mvdev, struct mlx5_vdpa_mr *mkey)
 {
-<<<<<<< HEAD
-	mlx5_vdpa_destroy_mkey(mvdev, &mkey->mkey);
-=======
 	mlx5_vdpa_destroy_mkey(mvdev, mkey->mkey);
->>>>>>> df0cc57e
 }
 
 static int map_direct_mr(struct mlx5_vdpa_dev *mvdev, struct mlx5_vdpa_direct_mr *mr,
@@ -453,11 +449,7 @@
 
 static void destroy_dma_mr(struct mlx5_vdpa_dev *mvdev, struct mlx5_vdpa_mr *mr)
 {
-<<<<<<< HEAD
-	mlx5_vdpa_destroy_mkey(mvdev, &mr->mkey);
-=======
 	mlx5_vdpa_destroy_mkey(mvdev, mr->mkey);
->>>>>>> df0cc57e
 }
 
 static int dup_iotlb(struct mlx5_vdpa_dev *mvdev, struct vhost_iotlb *src)
