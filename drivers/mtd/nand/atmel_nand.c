--- conflicted
+++ resolved
@@ -700,14 +700,9 @@
 	}
 
 	mtd->name = "atmel_nand";
-<<<<<<< HEAD
 	ppdata.of_node = pdev->dev.of_node;
 	res = mtd_device_parse_register(mtd, NULL, &ppdata,
 			host->board.parts, host->board.num_parts);
-=======
-	res = mtd_device_parse_register(mtd, NULL, NULL, host->board->parts,
-					host->board->num_parts);
->>>>>>> 7b0e67f6
 	if (!res)
 		return res;
 
