// SPDX-License-Identifier: GPL-2.0-only
/* binder_alloc.c
 *
 * Android IPC Subsystem
 *
 * Copyright (C) 2007-2017 Google, Inc.
 */

#define pr_fmt(fmt) KBUILD_MODNAME ": " fmt

#include <linux/list.h>
#include <linux/sched/mm.h>
#include <linux/module.h>
#include <linux/rtmutex.h>
#include <linux/rbtree.h>
#include <linux/seq_file.h>
#include <linux/vmalloc.h>
#include <linux/slab.h>
#include <linux/sched.h>
#include <linux/list_lru.h>
#include <linux/ratelimit.h>
#include <asm/cacheflush.h>
#include <linux/uaccess.h>
#include <linux/highmem.h>
#include <linux/sizes.h>
#include "binder_alloc.h"
#include "binder_trace.h"

struct list_lru binder_freelist;

static DEFINE_MUTEX(binder_alloc_mmap_lock);

enum {
	BINDER_DEBUG_USER_ERROR             = 1U << 0,
	BINDER_DEBUG_OPEN_CLOSE             = 1U << 1,
	BINDER_DEBUG_BUFFER_ALLOC           = 1U << 2,
	BINDER_DEBUG_BUFFER_ALLOC_ASYNC     = 1U << 3,
};
static uint32_t binder_alloc_debug_mask = BINDER_DEBUG_USER_ERROR;

module_param_named(debug_mask, binder_alloc_debug_mask,
		   uint, 0644);

#define binder_alloc_debug(mask, x...) \
	do { \
		if (binder_alloc_debug_mask & mask) \
			pr_info_ratelimited(x); \
	} while (0)

static struct binder_buffer *binder_buffer_next(struct binder_buffer *buffer)
{
	return list_entry(buffer->entry.next, struct binder_buffer, entry);
}

static struct binder_buffer *binder_buffer_prev(struct binder_buffer *buffer)
{
	return list_entry(buffer->entry.prev, struct binder_buffer, entry);
}

static size_t binder_alloc_buffer_size(struct binder_alloc *alloc,
				       struct binder_buffer *buffer)
{
	if (list_is_last(&buffer->entry, &alloc->buffers))
		return alloc->buffer + alloc->buffer_size - buffer->user_data;
	return binder_buffer_next(buffer)->user_data - buffer->user_data;
}

static void binder_insert_free_buffer(struct binder_alloc *alloc,
				      struct binder_buffer *new_buffer)
{
	struct rb_node **p = &alloc->free_buffers.rb_node;
	struct rb_node *parent = NULL;
	struct binder_buffer *buffer;
	size_t buffer_size;
	size_t new_buffer_size;

	BUG_ON(!new_buffer->free);

	new_buffer_size = binder_alloc_buffer_size(alloc, new_buffer);

	binder_alloc_debug(BINDER_DEBUG_BUFFER_ALLOC,
		     "%d: add free buffer, size %zd, at %pK\n",
		      alloc->pid, new_buffer_size, new_buffer);

	while (*p) {
		parent = *p;
		buffer = rb_entry(parent, struct binder_buffer, rb_node);
		BUG_ON(!buffer->free);

		buffer_size = binder_alloc_buffer_size(alloc, buffer);

		if (new_buffer_size < buffer_size)
			p = &parent->rb_left;
		else
			p = &parent->rb_right;
	}
	rb_link_node(&new_buffer->rb_node, parent, p);
	rb_insert_color(&new_buffer->rb_node, &alloc->free_buffers);
}

static void binder_insert_allocated_buffer_locked(
		struct binder_alloc *alloc, struct binder_buffer *new_buffer)
{
	struct rb_node **p = &alloc->allocated_buffers.rb_node;
	struct rb_node *parent = NULL;
	struct binder_buffer *buffer;

	BUG_ON(new_buffer->free);

	while (*p) {
		parent = *p;
		buffer = rb_entry(parent, struct binder_buffer, rb_node);
		BUG_ON(buffer->free);

		if (new_buffer->user_data < buffer->user_data)
			p = &parent->rb_left;
		else if (new_buffer->user_data > buffer->user_data)
			p = &parent->rb_right;
		else
			BUG();
	}
	rb_link_node(&new_buffer->rb_node, parent, p);
	rb_insert_color(&new_buffer->rb_node, &alloc->allocated_buffers);
}

static struct binder_buffer *binder_alloc_prepare_to_free_locked(
		struct binder_alloc *alloc,
		unsigned long user_ptr)
{
	struct rb_node *n = alloc->allocated_buffers.rb_node;
	struct binder_buffer *buffer;

	while (n) {
		buffer = rb_entry(n, struct binder_buffer, rb_node);
		BUG_ON(buffer->free);

		if (user_ptr < buffer->user_data) {
			n = n->rb_left;
		} else if (user_ptr > buffer->user_data) {
			n = n->rb_right;
		} else {
			/*
			 * Guard against user threads attempting to
			 * free the buffer when in use by kernel or
			 * after it's already been freed.
			 */
			if (!buffer->allow_user_free)
				return ERR_PTR(-EPERM);
			buffer->allow_user_free = 0;
			return buffer;
		}
	}
	return NULL;
}

/**
 * binder_alloc_prepare_to_free() - get buffer given user ptr
 * @alloc:	binder_alloc for this proc
 * @user_ptr:	User pointer to buffer data
 *
 * Validate userspace pointer to buffer data and return buffer corresponding to
 * that user pointer. Search the rb tree for buffer that matches user data
 * pointer.
 *
 * Return:	Pointer to buffer or NULL
 */
struct binder_buffer *binder_alloc_prepare_to_free(struct binder_alloc *alloc,
						   unsigned long user_ptr)
{
	struct binder_buffer *buffer;

	spin_lock(&alloc->lock);
	buffer = binder_alloc_prepare_to_free_locked(alloc, user_ptr);
	spin_unlock(&alloc->lock);
	return buffer;
}

static inline void
binder_set_installed_page(struct binder_lru_page *lru_page,
			  struct page *page)
{
	/* Pairs with acquire in binder_get_installed_page() */
	smp_store_release(&lru_page->page_ptr, page);
}

static inline struct page *
binder_get_installed_page(struct binder_lru_page *lru_page)
{
	/* Pairs with release in binder_set_installed_page() */
	return smp_load_acquire(&lru_page->page_ptr);
}

static void binder_lru_freelist_add(struct binder_alloc *alloc,
				    unsigned long start, unsigned long end)
{
	struct binder_lru_page *page;
	unsigned long page_addr;

	trace_binder_update_page_range(alloc, false, start, end);

	for (page_addr = start; page_addr < end; page_addr += PAGE_SIZE) {
		size_t index;
		int ret;

		index = (page_addr - alloc->buffer) / PAGE_SIZE;
		page = &alloc->pages[index];

		if (!binder_get_installed_page(page))
			continue;

		trace_binder_free_lru_start(alloc, index);

		ret = list_lru_add(&binder_freelist, &page->lru);
		WARN_ON(!ret);

		trace_binder_free_lru_end(alloc, index);
	}
}

static int binder_install_single_page(struct binder_alloc *alloc,
				      struct binder_lru_page *lru_page,
				      unsigned long addr)
{
	struct page *page;
	int ret = 0;

	if (!mmget_not_zero(alloc->mm))
		return -ESRCH;

	/*
	 * Protected with mmap_sem in write mode as multiple tasks
	 * might race to install the same page.
	 */
	mmap_write_lock(alloc->mm);
	if (binder_get_installed_page(lru_page))
		goto out;

	if (!alloc->vma) {
		pr_err("%d: %s failed, no vma\n", alloc->pid, __func__);
		ret = -ESRCH;
		goto out;
	}

	page = alloc_page(GFP_KERNEL | __GFP_HIGHMEM | __GFP_ZERO);
	if (!page) {
		pr_err("%d: failed to allocate page\n", alloc->pid);
		ret = -ENOMEM;
		goto out;
	}

	ret = vm_insert_page(alloc->vma, addr, page);
	if (ret) {
		pr_err("%d: %s failed to insert page at offset %lx with %d\n",
		       alloc->pid, __func__, addr - alloc->buffer, ret);
		__free_page(page);
		ret = -ENOMEM;
		goto out;
	}

	/* Mark page installation complete and safe to use */
	binder_set_installed_page(lru_page, page);
out:
	mmap_write_unlock(alloc->mm);
	mmput_async(alloc->mm);
	return ret;
}

static int binder_install_buffer_pages(struct binder_alloc *alloc,
				       struct binder_buffer *buffer,
				       size_t size)
{
	struct binder_lru_page *page;
	unsigned long start, final;
	unsigned long page_addr;

	start = buffer->user_data & PAGE_MASK;
	final = PAGE_ALIGN(buffer->user_data + size);

	for (page_addr = start; page_addr < final; page_addr += PAGE_SIZE) {
		unsigned long index;
		int ret;

		index = (page_addr - alloc->buffer) / PAGE_SIZE;
		page = &alloc->pages[index];

<<<<<<< HEAD
		if (page->page_ptr) {
			trace_binder_alloc_lru_start(alloc, index);

			on_lru = list_lru_del_obj(&binder_alloc_lru, &page->lru);
			WARN_ON(!on_lru);

			trace_binder_alloc_lru_end(alloc, index);
=======
		if (binder_get_installed_page(page))
>>>>>>> 5850edcc
			continue;

		trace_binder_alloc_page_start(alloc, index);

		ret = binder_install_single_page(alloc, page, page_addr);
		if (ret)
			return ret;

		trace_binder_alloc_page_end(alloc, index);
	}

	return 0;
}

/* The range of pages should exclude those shared with other buffers */
static void binder_lru_freelist_del(struct binder_alloc *alloc,
				    unsigned long start, unsigned long end)
{
	struct binder_lru_page *page;
	unsigned long page_addr;

	trace_binder_update_page_range(alloc, true, start, end);

	for (page_addr = start; page_addr < end; page_addr += PAGE_SIZE) {
		unsigned long index;
		bool on_lru;

		index = (page_addr - alloc->buffer) / PAGE_SIZE;
		page = &alloc->pages[index];

		if (page->page_ptr) {
			trace_binder_alloc_lru_start(alloc, index);

<<<<<<< HEAD
		ret = list_lru_add_obj(&binder_alloc_lru, &page->lru);
		WARN_ON(!ret);
=======
			on_lru = list_lru_del(&binder_freelist, &page->lru);
			WARN_ON(!on_lru);
>>>>>>> 5850edcc

			trace_binder_alloc_lru_end(alloc, index);
			continue;
		}

		if (index + 1 > alloc->pages_high)
			alloc->pages_high = index + 1;
	}
}

static inline void binder_alloc_set_vma(struct binder_alloc *alloc,
		struct vm_area_struct *vma)
{
	/* pairs with smp_load_acquire in binder_alloc_get_vma() */
	smp_store_release(&alloc->vma, vma);
}

static inline struct vm_area_struct *binder_alloc_get_vma(
		struct binder_alloc *alloc)
{
	/* pairs with smp_store_release in binder_alloc_set_vma() */
	return smp_load_acquire(&alloc->vma);
}

static void debug_no_space_locked(struct binder_alloc *alloc)
{
	size_t largest_alloc_size = 0;
	struct binder_buffer *buffer;
	size_t allocated_buffers = 0;
	size_t largest_free_size = 0;
	size_t total_alloc_size = 0;
	size_t total_free_size = 0;
	size_t free_buffers = 0;
	size_t buffer_size;
	struct rb_node *n;

	for (n = rb_first(&alloc->allocated_buffers); n; n = rb_next(n)) {
		buffer = rb_entry(n, struct binder_buffer, rb_node);
		buffer_size = binder_alloc_buffer_size(alloc, buffer);
		allocated_buffers++;
		total_alloc_size += buffer_size;
		if (buffer_size > largest_alloc_size)
			largest_alloc_size = buffer_size;
	}

	for (n = rb_first(&alloc->free_buffers); n; n = rb_next(n)) {
		buffer = rb_entry(n, struct binder_buffer, rb_node);
		buffer_size = binder_alloc_buffer_size(alloc, buffer);
		free_buffers++;
		total_free_size += buffer_size;
		if (buffer_size > largest_free_size)
			largest_free_size = buffer_size;
	}

	binder_alloc_debug(BINDER_DEBUG_USER_ERROR,
			   "allocated: %zd (num: %zd largest: %zd), free: %zd (num: %zd largest: %zd)\n",
			   total_alloc_size, allocated_buffers,
			   largest_alloc_size, total_free_size,
			   free_buffers, largest_free_size);
}

static bool debug_low_async_space_locked(struct binder_alloc *alloc)
{
	/*
	 * Find the amount and size of buffers allocated by the current caller;
	 * The idea is that once we cross the threshold, whoever is responsible
	 * for the low async space is likely to try to send another async txn,
	 * and at some point we'll catch them in the act. This is more efficient
	 * than keeping a map per pid.
	 */
	struct binder_buffer *buffer;
	size_t total_alloc_size = 0;
	int pid = current->tgid;
	size_t num_buffers = 0;
	struct rb_node *n;

	/*
	 * Only start detecting spammers once we have less than 20% of async
	 * space left (which is less than 10% of total buffer size).
	 */
	if (alloc->free_async_space >= alloc->buffer_size / 10) {
		alloc->oneway_spam_detected = false;
		return false;
	}

	for (n = rb_first(&alloc->allocated_buffers); n != NULL;
		 n = rb_next(n)) {
		buffer = rb_entry(n, struct binder_buffer, rb_node);
		if (buffer->pid != pid)
			continue;
		if (!buffer->async_transaction)
			continue;
		total_alloc_size += binder_alloc_buffer_size(alloc, buffer);
		num_buffers++;
	}

	/*
	 * Warn if this pid has more than 50 transactions, or more than 50% of
	 * async space (which is 25% of total buffer size). Oneway spam is only
	 * detected when the threshold is exceeded.
	 */
	if (num_buffers > 50 || total_alloc_size > alloc->buffer_size / 4) {
		binder_alloc_debug(BINDER_DEBUG_USER_ERROR,
			     "%d: pid %d spamming oneway? %zd buffers allocated for a total size of %zd\n",
			      alloc->pid, pid, num_buffers, total_alloc_size);
		if (!alloc->oneway_spam_detected) {
			alloc->oneway_spam_detected = true;
			return true;
		}
	}
	return false;
}

/* Callers preallocate @new_buffer, it is freed by this function if unused */
static struct binder_buffer *binder_alloc_new_buf_locked(
				struct binder_alloc *alloc,
				struct binder_buffer *new_buffer,
				size_t size,
				int is_async)
{
	struct rb_node *n = alloc->free_buffers.rb_node;
	struct rb_node *best_fit = NULL;
	struct binder_buffer *buffer;
	unsigned long next_used_page;
	unsigned long curr_last_page;
	size_t buffer_size;

	if (is_async && alloc->free_async_space < size) {
		binder_alloc_debug(BINDER_DEBUG_BUFFER_ALLOC,
			     "%d: binder_alloc_buf size %zd failed, no async space left\n",
			      alloc->pid, size);
		buffer = ERR_PTR(-ENOSPC);
		goto out;
	}

	while (n) {
		buffer = rb_entry(n, struct binder_buffer, rb_node);
		BUG_ON(!buffer->free);
		buffer_size = binder_alloc_buffer_size(alloc, buffer);

		if (size < buffer_size) {
			best_fit = n;
			n = n->rb_left;
		} else if (size > buffer_size) {
			n = n->rb_right;
		} else {
			best_fit = n;
			break;
		}
	}

	if (unlikely(!best_fit)) {
		binder_alloc_debug(BINDER_DEBUG_USER_ERROR,
				   "%d: binder_alloc_buf size %zd failed, no address space\n",
				   alloc->pid, size);
		debug_no_space_locked(alloc);
		buffer = ERR_PTR(-ENOSPC);
		goto out;
	}

	if (buffer_size != size) {
		/* Found an oversized buffer and needs to be split */
		buffer = rb_entry(best_fit, struct binder_buffer, rb_node);
		buffer_size = binder_alloc_buffer_size(alloc, buffer);

		WARN_ON(n || buffer_size == size);
		new_buffer->user_data = buffer->user_data + size;
		list_add(&new_buffer->entry, &buffer->entry);
		new_buffer->free = 1;
		binder_insert_free_buffer(alloc, new_buffer);
		new_buffer = NULL;
	}

	binder_alloc_debug(BINDER_DEBUG_BUFFER_ALLOC,
		     "%d: binder_alloc_buf size %zd got buffer %pK size %zd\n",
		      alloc->pid, size, buffer, buffer_size);

	/*
	 * Now we remove the pages from the freelist. A clever calculation
	 * with buffer_size determines if the last page is shared with an
	 * adjacent in-use buffer. In such case, the page has been already
	 * removed from the freelist so we trim our range short.
	 */
	next_used_page = (buffer->user_data + buffer_size) & PAGE_MASK;
	curr_last_page = PAGE_ALIGN(buffer->user_data + size);
	binder_lru_freelist_del(alloc, PAGE_ALIGN(buffer->user_data),
				min(next_used_page, curr_last_page));

	rb_erase(&buffer->rb_node, &alloc->free_buffers);
	buffer->free = 0;
	buffer->allow_user_free = 0;
	binder_insert_allocated_buffer_locked(alloc, buffer);
	buffer->async_transaction = is_async;
	buffer->oneway_spam_suspect = false;
	if (is_async) {
		alloc->free_async_space -= size;
		binder_alloc_debug(BINDER_DEBUG_BUFFER_ALLOC_ASYNC,
			     "%d: binder_alloc_buf size %zd async free %zd\n",
			      alloc->pid, size, alloc->free_async_space);
		if (debug_low_async_space_locked(alloc))
			buffer->oneway_spam_suspect = true;
	}

out:
	/* Discard possibly unused new_buffer */
	kfree(new_buffer);
	return buffer;
}

/* Calculate the sanitized total size, returns 0 for invalid request */
static inline size_t sanitized_size(size_t data_size,
				    size_t offsets_size,
				    size_t extra_buffers_size)
{
	size_t total, tmp;

	/* Align to pointer size and check for overflows */
	tmp = ALIGN(data_size, sizeof(void *)) +
		ALIGN(offsets_size, sizeof(void *));
	if (tmp < data_size || tmp < offsets_size)
		return 0;
	total = tmp + ALIGN(extra_buffers_size, sizeof(void *));
	if (total < tmp || total < extra_buffers_size)
		return 0;

	/* Pad 0-sized buffers so they get a unique address */
	total = max(total, sizeof(void *));

	return total;
}

/**
 * binder_alloc_new_buf() - Allocate a new binder buffer
 * @alloc:              binder_alloc for this proc
 * @data_size:          size of user data buffer
 * @offsets_size:       user specified buffer offset
 * @extra_buffers_size: size of extra space for meta-data (eg, security context)
 * @is_async:           buffer for async transaction
 *
 * Allocate a new buffer given the requested sizes. Returns
 * the kernel version of the buffer pointer. The size allocated
 * is the sum of the three given sizes (each rounded up to
 * pointer-sized boundary)
 *
 * Return:	The allocated buffer or %ERR_PTR(-errno) if error
 */
struct binder_buffer *binder_alloc_new_buf(struct binder_alloc *alloc,
					   size_t data_size,
					   size_t offsets_size,
					   size_t extra_buffers_size,
					   int is_async)
{
	struct binder_buffer *buffer, *next;
	size_t size;
	int ret;

	/* Check binder_alloc is fully initialized */
	if (!binder_alloc_get_vma(alloc)) {
		binder_alloc_debug(BINDER_DEBUG_USER_ERROR,
				   "%d: binder_alloc_buf, no vma\n",
				   alloc->pid);
		return ERR_PTR(-ESRCH);
	}

	size = sanitized_size(data_size, offsets_size, extra_buffers_size);
	if (unlikely(!size)) {
		binder_alloc_debug(BINDER_DEBUG_BUFFER_ALLOC,
				   "%d: got transaction with invalid size %zd-%zd-%zd\n",
				   alloc->pid, data_size, offsets_size,
				   extra_buffers_size);
		return ERR_PTR(-EINVAL);
	}

	/* Preallocate the next buffer */
	next = kzalloc(sizeof(*next), GFP_KERNEL);
	if (!next)
		return ERR_PTR(-ENOMEM);

	spin_lock(&alloc->lock);
	buffer = binder_alloc_new_buf_locked(alloc, next, size, is_async);
	if (IS_ERR(buffer)) {
		spin_unlock(&alloc->lock);
		goto out;
	}

	buffer->data_size = data_size;
	buffer->offsets_size = offsets_size;
	buffer->extra_buffers_size = extra_buffers_size;
	buffer->pid = current->tgid;
	spin_unlock(&alloc->lock);

	ret = binder_install_buffer_pages(alloc, buffer, size);
	if (ret) {
		binder_alloc_free_buf(alloc, buffer);
		buffer = ERR_PTR(ret);
	}
out:
	return buffer;
}

static unsigned long buffer_start_page(struct binder_buffer *buffer)
{
	return buffer->user_data & PAGE_MASK;
}

static unsigned long prev_buffer_end_page(struct binder_buffer *buffer)
{
	return (buffer->user_data - 1) & PAGE_MASK;
}

static void binder_delete_free_buffer(struct binder_alloc *alloc,
				      struct binder_buffer *buffer)
{
	struct binder_buffer *prev, *next;

	if (PAGE_ALIGNED(buffer->user_data))
		goto skip_freelist;

	BUG_ON(alloc->buffers.next == &buffer->entry);
	prev = binder_buffer_prev(buffer);
	BUG_ON(!prev->free);
	if (prev_buffer_end_page(prev) == buffer_start_page(buffer))
		goto skip_freelist;

	if (!list_is_last(&buffer->entry, &alloc->buffers)) {
		next = binder_buffer_next(buffer);
		if (buffer_start_page(next) == buffer_start_page(buffer))
			goto skip_freelist;
	}

	binder_lru_freelist_add(alloc, buffer_start_page(buffer),
				buffer_start_page(buffer) + PAGE_SIZE);
skip_freelist:
	list_del(&buffer->entry);
	kfree(buffer);
}

static void binder_free_buf_locked(struct binder_alloc *alloc,
				   struct binder_buffer *buffer)
{
	size_t size, buffer_size;

	buffer_size = binder_alloc_buffer_size(alloc, buffer);

	size = ALIGN(buffer->data_size, sizeof(void *)) +
		ALIGN(buffer->offsets_size, sizeof(void *)) +
		ALIGN(buffer->extra_buffers_size, sizeof(void *));

	binder_alloc_debug(BINDER_DEBUG_BUFFER_ALLOC,
		     "%d: binder_free_buf %pK size %zd buffer_size %zd\n",
		      alloc->pid, buffer, size, buffer_size);

	BUG_ON(buffer->free);
	BUG_ON(size > buffer_size);
	BUG_ON(buffer->transaction != NULL);
	BUG_ON(buffer->user_data < alloc->buffer);
	BUG_ON(buffer->user_data > alloc->buffer + alloc->buffer_size);

	if (buffer->async_transaction) {
		alloc->free_async_space += buffer_size;
		binder_alloc_debug(BINDER_DEBUG_BUFFER_ALLOC_ASYNC,
			     "%d: binder_free_buf size %zd async free %zd\n",
			      alloc->pid, size, alloc->free_async_space);
	}

	binder_lru_freelist_add(alloc, PAGE_ALIGN(buffer->user_data),
				(buffer->user_data + buffer_size) & PAGE_MASK);

	rb_erase(&buffer->rb_node, &alloc->allocated_buffers);
	buffer->free = 1;
	if (!list_is_last(&buffer->entry, &alloc->buffers)) {
		struct binder_buffer *next = binder_buffer_next(buffer);

		if (next->free) {
			rb_erase(&next->rb_node, &alloc->free_buffers);
			binder_delete_free_buffer(alloc, next);
		}
	}
	if (alloc->buffers.next != &buffer->entry) {
		struct binder_buffer *prev = binder_buffer_prev(buffer);

		if (prev->free) {
			binder_delete_free_buffer(alloc, buffer);
			rb_erase(&prev->rb_node, &alloc->free_buffers);
			buffer = prev;
		}
	}
	binder_insert_free_buffer(alloc, buffer);
}

/**
 * binder_alloc_get_page() - get kernel pointer for given buffer offset
 * @alloc: binder_alloc for this proc
 * @buffer: binder buffer to be accessed
 * @buffer_offset: offset into @buffer data
 * @pgoffp: address to copy final page offset to
 *
 * Lookup the struct page corresponding to the address
 * at @buffer_offset into @buffer->user_data. If @pgoffp is not
 * NULL, the byte-offset into the page is written there.
 *
 * The caller is responsible to ensure that the offset points
 * to a valid address within the @buffer and that @buffer is
 * not freeable by the user. Since it can't be freed, we are
 * guaranteed that the corresponding elements of @alloc->pages[]
 * cannot change.
 *
 * Return: struct page
 */
static struct page *binder_alloc_get_page(struct binder_alloc *alloc,
					  struct binder_buffer *buffer,
					  binder_size_t buffer_offset,
					  pgoff_t *pgoffp)
{
	binder_size_t buffer_space_offset = buffer_offset +
		(buffer->user_data - alloc->buffer);
	pgoff_t pgoff = buffer_space_offset & ~PAGE_MASK;
	size_t index = buffer_space_offset >> PAGE_SHIFT;
	struct binder_lru_page *lru_page;

	lru_page = &alloc->pages[index];
	*pgoffp = pgoff;
	return lru_page->page_ptr;
}

/**
 * binder_alloc_clear_buf() - zero out buffer
 * @alloc: binder_alloc for this proc
 * @buffer: binder buffer to be cleared
 *
 * memset the given buffer to 0
 */
static void binder_alloc_clear_buf(struct binder_alloc *alloc,
				   struct binder_buffer *buffer)
{
	size_t bytes = binder_alloc_buffer_size(alloc, buffer);
	binder_size_t buffer_offset = 0;

	while (bytes) {
		unsigned long size;
		struct page *page;
		pgoff_t pgoff;

		page = binder_alloc_get_page(alloc, buffer,
					     buffer_offset, &pgoff);
		size = min_t(size_t, bytes, PAGE_SIZE - pgoff);
		memset_page(page, pgoff, 0, size);
		bytes -= size;
		buffer_offset += size;
	}
}

/**
 * binder_alloc_free_buf() - free a binder buffer
 * @alloc:	binder_alloc for this proc
 * @buffer:	kernel pointer to buffer
 *
 * Free the buffer allocated via binder_alloc_new_buf()
 */
void binder_alloc_free_buf(struct binder_alloc *alloc,
			    struct binder_buffer *buffer)
{
	/*
	 * We could eliminate the call to binder_alloc_clear_buf()
	 * from binder_alloc_deferred_release() by moving this to
	 * binder_free_buf_locked(). However, that could
	 * increase contention for the alloc->lock if clear_on_free
	 * is used frequently for large buffers. This lock is not
	 * needed for correctness here.
	 */
	if (buffer->clear_on_free) {
		binder_alloc_clear_buf(alloc, buffer);
		buffer->clear_on_free = false;
	}
	spin_lock(&alloc->lock);
	binder_free_buf_locked(alloc, buffer);
	spin_unlock(&alloc->lock);
}

/**
 * binder_alloc_mmap_handler() - map virtual address space for proc
 * @alloc:	alloc structure for this proc
 * @vma:	vma passed to mmap()
 *
 * Called by binder_mmap() to initialize the space specified in
 * vma for allocating binder buffers
 *
 * Return:
 *      0 = success
 *      -EBUSY = address space already mapped
 *      -ENOMEM = failed to map memory to given address space
 */
int binder_alloc_mmap_handler(struct binder_alloc *alloc,
			      struct vm_area_struct *vma)
{
	struct binder_buffer *buffer;
	const char *failure_string;
	int ret, i;

	if (unlikely(vma->vm_mm != alloc->mm)) {
		ret = -EINVAL;
		failure_string = "invalid vma->vm_mm";
		goto err_invalid_mm;
	}

	mutex_lock(&binder_alloc_mmap_lock);
	if (alloc->buffer_size) {
		ret = -EBUSY;
		failure_string = "already mapped";
		goto err_already_mapped;
	}
	alloc->buffer_size = min_t(unsigned long, vma->vm_end - vma->vm_start,
				   SZ_4M);
	mutex_unlock(&binder_alloc_mmap_lock);

	alloc->buffer = vma->vm_start;

	alloc->pages = kcalloc(alloc->buffer_size / PAGE_SIZE,
			       sizeof(alloc->pages[0]),
			       GFP_KERNEL);
	if (alloc->pages == NULL) {
		ret = -ENOMEM;
		failure_string = "alloc page array";
		goto err_alloc_pages_failed;
	}

	for (i = 0; i < alloc->buffer_size / PAGE_SIZE; i++) {
		alloc->pages[i].alloc = alloc;
		INIT_LIST_HEAD(&alloc->pages[i].lru);
	}

	buffer = kzalloc(sizeof(*buffer), GFP_KERNEL);
	if (!buffer) {
		ret = -ENOMEM;
		failure_string = "alloc buffer struct";
		goto err_alloc_buf_struct_failed;
	}

	buffer->user_data = alloc->buffer;
	list_add(&buffer->entry, &alloc->buffers);
	buffer->free = 1;
	binder_insert_free_buffer(alloc, buffer);
	alloc->free_async_space = alloc->buffer_size / 2;

	/* Signal binder_alloc is fully initialized */
	binder_alloc_set_vma(alloc, vma);

	return 0;

err_alloc_buf_struct_failed:
	kfree(alloc->pages);
	alloc->pages = NULL;
err_alloc_pages_failed:
	alloc->buffer = 0;
	mutex_lock(&binder_alloc_mmap_lock);
	alloc->buffer_size = 0;
err_already_mapped:
	mutex_unlock(&binder_alloc_mmap_lock);
err_invalid_mm:
	binder_alloc_debug(BINDER_DEBUG_USER_ERROR,
			   "%s: %d %lx-%lx %s failed %d\n", __func__,
			   alloc->pid, vma->vm_start, vma->vm_end,
			   failure_string, ret);
	return ret;
}


void binder_alloc_deferred_release(struct binder_alloc *alloc)
{
	struct rb_node *n;
	int buffers, page_count;
	struct binder_buffer *buffer;

	buffers = 0;
	spin_lock(&alloc->lock);
	BUG_ON(alloc->vma);

	while ((n = rb_first(&alloc->allocated_buffers))) {
		buffer = rb_entry(n, struct binder_buffer, rb_node);

		/* Transaction should already have been freed */
		BUG_ON(buffer->transaction);

		if (buffer->clear_on_free) {
			binder_alloc_clear_buf(alloc, buffer);
			buffer->clear_on_free = false;
		}
		binder_free_buf_locked(alloc, buffer);
		buffers++;
	}

	while (!list_empty(&alloc->buffers)) {
		buffer = list_first_entry(&alloc->buffers,
					  struct binder_buffer, entry);
		WARN_ON(!buffer->free);

		list_del(&buffer->entry);
		WARN_ON_ONCE(!list_empty(&alloc->buffers));
		kfree(buffer);
	}

	page_count = 0;
	if (alloc->pages) {
		int i;

		for (i = 0; i < alloc->buffer_size / PAGE_SIZE; i++) {
			unsigned long page_addr;
			bool on_lru;

			if (!alloc->pages[i].page_ptr)
				continue;

<<<<<<< HEAD
			on_lru = list_lru_del_obj(&binder_alloc_lru,
=======
			on_lru = list_lru_del(&binder_freelist,
>>>>>>> 5850edcc
					      &alloc->pages[i].lru);
			page_addr = alloc->buffer + i * PAGE_SIZE;
			binder_alloc_debug(BINDER_DEBUG_BUFFER_ALLOC,
				     "%s: %d: page %d %s\n",
				     __func__, alloc->pid, i,
				     on_lru ? "on lru" : "active");
			__free_page(alloc->pages[i].page_ptr);
			page_count++;
		}
		kfree(alloc->pages);
	}
	spin_unlock(&alloc->lock);
	if (alloc->mm)
		mmdrop(alloc->mm);

	binder_alloc_debug(BINDER_DEBUG_OPEN_CLOSE,
		     "%s: %d buffers %d, pages %d\n",
		     __func__, alloc->pid, buffers, page_count);
}

/**
 * binder_alloc_print_allocated() - print buffer info
 * @m:     seq_file for output via seq_printf()
 * @alloc: binder_alloc for this proc
 *
 * Prints information about every buffer associated with
 * the binder_alloc state to the given seq_file
 */
void binder_alloc_print_allocated(struct seq_file *m,
				  struct binder_alloc *alloc)
{
	struct binder_buffer *buffer;
	struct rb_node *n;

	spin_lock(&alloc->lock);
	for (n = rb_first(&alloc->allocated_buffers); n; n = rb_next(n)) {
		buffer = rb_entry(n, struct binder_buffer, rb_node);
		seq_printf(m, "  buffer %d: %lx size %zd:%zd:%zd %s\n",
			   buffer->debug_id,
			   buffer->user_data - alloc->buffer,
			   buffer->data_size, buffer->offsets_size,
			   buffer->extra_buffers_size,
			   buffer->transaction ? "active" : "delivered");
	}
	spin_unlock(&alloc->lock);
}

/**
 * binder_alloc_print_pages() - print page usage
 * @m:     seq_file for output via seq_printf()
 * @alloc: binder_alloc for this proc
 */
void binder_alloc_print_pages(struct seq_file *m,
			      struct binder_alloc *alloc)
{
	struct binder_lru_page *page;
	int i;
	int active = 0;
	int lru = 0;
	int free = 0;

	spin_lock(&alloc->lock);
	/*
	 * Make sure the binder_alloc is fully initialized, otherwise we might
	 * read inconsistent state.
	 */
	if (binder_alloc_get_vma(alloc) != NULL) {
		for (i = 0; i < alloc->buffer_size / PAGE_SIZE; i++) {
			page = &alloc->pages[i];
			if (!page->page_ptr)
				free++;
			else if (list_empty(&page->lru))
				active++;
			else
				lru++;
		}
	}
	spin_unlock(&alloc->lock);
	seq_printf(m, "  pages: %d:%d:%d\n", active, lru, free);
	seq_printf(m, "  pages high watermark: %zu\n", alloc->pages_high);
}

/**
 * binder_alloc_get_allocated_count() - return count of buffers
 * @alloc: binder_alloc for this proc
 *
 * Return: count of allocated buffers
 */
int binder_alloc_get_allocated_count(struct binder_alloc *alloc)
{
	struct rb_node *n;
	int count = 0;

	spin_lock(&alloc->lock);
	for (n = rb_first(&alloc->allocated_buffers); n != NULL; n = rb_next(n))
		count++;
	spin_unlock(&alloc->lock);
	return count;
}


/**
 * binder_alloc_vma_close() - invalidate address space
 * @alloc: binder_alloc for this proc
 *
 * Called from binder_vma_close() when releasing address space.
 * Clears alloc->vma to prevent new incoming transactions from
 * allocating more buffers.
 */
void binder_alloc_vma_close(struct binder_alloc *alloc)
{
	binder_alloc_set_vma(alloc, NULL);
}

/**
 * binder_alloc_free_page() - shrinker callback to free pages
 * @item:   item to free
 * @lock:   lock protecting the item
 * @cb_arg: callback argument
 *
 * Called from list_lru_walk() in binder_shrink_scan() to free
 * up pages when the system is under memory pressure.
 */
enum lru_status binder_alloc_free_page(struct list_head *item,
				       struct list_lru_one *lru,
				       spinlock_t *lock,
				       void *cb_arg)
	__must_hold(lock)
{
	struct binder_lru_page *page = container_of(item, typeof(*page), lru);
	struct binder_alloc *alloc = page->alloc;
	struct mm_struct *mm = alloc->mm;
	struct vm_area_struct *vma;
	struct page *page_to_free;
	unsigned long page_addr;
	size_t index;

	if (!mmget_not_zero(mm))
		goto err_mmget;
	if (!mmap_read_trylock(mm))
		goto err_mmap_read_lock_failed;
	if (!spin_trylock(&alloc->lock))
		goto err_get_alloc_lock_failed;
	if (!page->page_ptr)
		goto err_page_already_freed;

	index = page - alloc->pages;
	page_addr = alloc->buffer + index * PAGE_SIZE;

	vma = vma_lookup(mm, page_addr);
	if (vma && vma != binder_alloc_get_vma(alloc))
		goto err_invalid_vma;

	trace_binder_unmap_kernel_start(alloc, index);

	page_to_free = page->page_ptr;
	page->page_ptr = NULL;

	trace_binder_unmap_kernel_end(alloc, index);

	list_lru_isolate(lru, item);
	spin_unlock(&alloc->lock);
	spin_unlock(lock);

	if (vma) {
		trace_binder_unmap_user_start(alloc, index);

		zap_page_range_single(vma, page_addr, PAGE_SIZE, NULL);

		trace_binder_unmap_user_end(alloc, index);
	}

	mmap_read_unlock(mm);
	mmput_async(mm);
	__free_page(page_to_free);

	spin_lock(lock);
	return LRU_REMOVED_RETRY;

err_invalid_vma:
err_page_already_freed:
	spin_unlock(&alloc->lock);
err_get_alloc_lock_failed:
	mmap_read_unlock(mm);
err_mmap_read_lock_failed:
	mmput_async(mm);
err_mmget:
	return LRU_SKIP;
}

static unsigned long
binder_shrink_count(struct shrinker *shrink, struct shrink_control *sc)
{
	return list_lru_count(&binder_freelist);
}

static unsigned long
binder_shrink_scan(struct shrinker *shrink, struct shrink_control *sc)
{
	return list_lru_walk(&binder_freelist, binder_alloc_free_page,
			    NULL, sc->nr_to_scan);
}

static struct shrinker *binder_shrinker;

/**
 * binder_alloc_init() - called by binder_open() for per-proc initialization
 * @alloc: binder_alloc for this proc
 *
 * Called from binder_open() to initialize binder_alloc fields for
 * new binder proc
 */
void binder_alloc_init(struct binder_alloc *alloc)
{
	alloc->pid = current->group_leader->pid;
	alloc->mm = current->mm;
	mmgrab(alloc->mm);
	spin_lock_init(&alloc->lock);
	INIT_LIST_HEAD(&alloc->buffers);
}

int binder_alloc_shrinker_init(void)
{
	int ret;

	ret = list_lru_init(&binder_freelist);
	if (ret)
		return ret;

	binder_shrinker = shrinker_alloc(0, "android-binder");
	if (!binder_shrinker) {
		list_lru_destroy(&binder_freelist);
		return -ENOMEM;
	}

	binder_shrinker->count_objects = binder_shrink_count;
	binder_shrinker->scan_objects = binder_shrink_scan;

	shrinker_register(binder_shrinker);

	return 0;
}

void binder_alloc_shrinker_exit(void)
{
	shrinker_free(binder_shrinker);
	list_lru_destroy(&binder_freelist);
}

/**
 * check_buffer() - verify that buffer/offset is safe to access
 * @alloc: binder_alloc for this proc
 * @buffer: binder buffer to be accessed
 * @offset: offset into @buffer data
 * @bytes: bytes to access from offset
 *
 * Check that the @offset/@bytes are within the size of the given
 * @buffer and that the buffer is currently active and not freeable.
 * Offsets must also be multiples of sizeof(u32). The kernel is
 * allowed to touch the buffer in two cases:
 *
 * 1) when the buffer is being created:
 *     (buffer->free == 0 && buffer->allow_user_free == 0)
 * 2) when the buffer is being torn down:
 *     (buffer->free == 0 && buffer->transaction == NULL).
 *
 * Return: true if the buffer is safe to access
 */
static inline bool check_buffer(struct binder_alloc *alloc,
				struct binder_buffer *buffer,
				binder_size_t offset, size_t bytes)
{
	size_t buffer_size = binder_alloc_buffer_size(alloc, buffer);

	return buffer_size >= bytes &&
		offset <= buffer_size - bytes &&
		IS_ALIGNED(offset, sizeof(u32)) &&
		!buffer->free &&
		(!buffer->allow_user_free || !buffer->transaction);
}

/**
 * binder_alloc_copy_user_to_buffer() - copy src user to tgt user
 * @alloc: binder_alloc for this proc
 * @buffer: binder buffer to be accessed
 * @buffer_offset: offset into @buffer data
 * @from: userspace pointer to source buffer
 * @bytes: bytes to copy
 *
 * Copy bytes from source userspace to target buffer.
 *
 * Return: bytes remaining to be copied
 */
unsigned long
binder_alloc_copy_user_to_buffer(struct binder_alloc *alloc,
				 struct binder_buffer *buffer,
				 binder_size_t buffer_offset,
				 const void __user *from,
				 size_t bytes)
{
	if (!check_buffer(alloc, buffer, buffer_offset, bytes))
		return bytes;

	while (bytes) {
		unsigned long size;
		unsigned long ret;
		struct page *page;
		pgoff_t pgoff;
		void *kptr;

		page = binder_alloc_get_page(alloc, buffer,
					     buffer_offset, &pgoff);
		size = min_t(size_t, bytes, PAGE_SIZE - pgoff);
		kptr = kmap_local_page(page) + pgoff;
		ret = copy_from_user(kptr, from, size);
		kunmap_local(kptr);
		if (ret)
			return bytes - size + ret;
		bytes -= size;
		from += size;
		buffer_offset += size;
	}
	return 0;
}

static int binder_alloc_do_buffer_copy(struct binder_alloc *alloc,
				       bool to_buffer,
				       struct binder_buffer *buffer,
				       binder_size_t buffer_offset,
				       void *ptr,
				       size_t bytes)
{
	/* All copies must be 32-bit aligned and 32-bit size */
	if (!check_buffer(alloc, buffer, buffer_offset, bytes))
		return -EINVAL;

	while (bytes) {
		unsigned long size;
		struct page *page;
		pgoff_t pgoff;

		page = binder_alloc_get_page(alloc, buffer,
					     buffer_offset, &pgoff);
		size = min_t(size_t, bytes, PAGE_SIZE - pgoff);
		if (to_buffer)
			memcpy_to_page(page, pgoff, ptr, size);
		else
			memcpy_from_page(ptr, page, pgoff, size);
		bytes -= size;
		pgoff = 0;
		ptr = ptr + size;
		buffer_offset += size;
	}
	return 0;
}

int binder_alloc_copy_to_buffer(struct binder_alloc *alloc,
				struct binder_buffer *buffer,
				binder_size_t buffer_offset,
				void *src,
				size_t bytes)
{
	return binder_alloc_do_buffer_copy(alloc, true, buffer, buffer_offset,
					   src, bytes);
}

int binder_alloc_copy_from_buffer(struct binder_alloc *alloc,
				  void *dest,
				  struct binder_buffer *buffer,
				  binder_size_t buffer_offset,
				  size_t bytes)
{
	return binder_alloc_do_buffer_copy(alloc, false, buffer, buffer_offset,
					   dest, bytes);
}<|MERGE_RESOLUTION|>--- conflicted
+++ resolved
@@ -210,7 +210,7 @@
 
 		trace_binder_free_lru_start(alloc, index);
 
-		ret = list_lru_add(&binder_freelist, &page->lru);
+		ret = list_lru_add_obj(&binder_freelist, &page->lru);
 		WARN_ON(!ret);
 
 		trace_binder_free_lru_end(alloc, index);
@@ -283,17 +283,7 @@
 		index = (page_addr - alloc->buffer) / PAGE_SIZE;
 		page = &alloc->pages[index];
 
-<<<<<<< HEAD
-		if (page->page_ptr) {
-			trace_binder_alloc_lru_start(alloc, index);
-
-			on_lru = list_lru_del_obj(&binder_alloc_lru, &page->lru);
-			WARN_ON(!on_lru);
-
-			trace_binder_alloc_lru_end(alloc, index);
-=======
 		if (binder_get_installed_page(page))
->>>>>>> 5850edcc
 			continue;
 
 		trace_binder_alloc_page_start(alloc, index);
@@ -327,13 +317,8 @@
 		if (page->page_ptr) {
 			trace_binder_alloc_lru_start(alloc, index);
 
-<<<<<<< HEAD
-		ret = list_lru_add_obj(&binder_alloc_lru, &page->lru);
-		WARN_ON(!ret);
-=======
-			on_lru = list_lru_del(&binder_freelist, &page->lru);
+			on_lru = list_lru_del_obj(&binder_freelist, &page->lru);
 			WARN_ON(!on_lru);
->>>>>>> 5850edcc
 
 			trace_binder_alloc_lru_end(alloc, index);
 			continue;
@@ -946,12 +931,8 @@
 			if (!alloc->pages[i].page_ptr)
 				continue;
 
-<<<<<<< HEAD
-			on_lru = list_lru_del_obj(&binder_alloc_lru,
-=======
-			on_lru = list_lru_del(&binder_freelist,
->>>>>>> 5850edcc
-					      &alloc->pages[i].lru);
+			on_lru = list_lru_del_obj(&binder_freelist,
+						  &alloc->pages[i].lru);
 			page_addr = alloc->buffer + i * PAGE_SIZE;
 			binder_alloc_debug(BINDER_DEBUG_BUFFER_ALLOC,
 				     "%s: %d: page %d %s\n",
