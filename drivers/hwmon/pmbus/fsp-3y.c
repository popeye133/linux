// SPDX-License-Identifier: GPL-2.0-or-later
/*
 * Hardware monitoring driver for FSP 3Y-Power PSUs
 *
 * Copyright (c) 2021 Václav Kubernát, CESNET
 *
 * This driver is mostly reverse engineered with the help of a tool called pmbus_peek written by
 * David Brownell (and later adopted by Jan Kundrát). The device has some sort of a timing issue
 * when switching pages, details are explained in the code. The driver support is limited. It
 * exposes only the values, that have been tested to work correctly. Unsupported values either
 * aren't supported by the devices or their encondings are unknown.
 */

#include <linux/delay.h>
#include <linux/i2c.h>
#include <linux/kernel.h>
#include <linux/module.h>
#include "pmbus.h"

#define YM2151_PAGE_12V_LOG	0x00
#define YM2151_PAGE_12V_REAL	0x00
#define YM2151_PAGE_5VSB_LOG	0x01
#define YM2151_PAGE_5VSB_REAL	0x20
#define YH5151E_PAGE_12V_LOG	0x00
#define YH5151E_PAGE_12V_REAL	0x00
#define YH5151E_PAGE_5V_LOG	0x01
#define YH5151E_PAGE_5V_REAL	0x10
#define YH5151E_PAGE_3V3_LOG	0x02
#define YH5151E_PAGE_3V3_REAL	0x11

enum chips {
	ym2151e,
	yh5151e
};

struct fsp3y_data {
	struct pmbus_driver_info info;
	int chip;
	int page;

	bool vout_linear_11;
};

#define to_fsp3y_data(x) container_of(x, struct fsp3y_data, info)

static int page_log_to_page_real(int page_log, enum chips chip)
{
	switch (chip) {
	case ym2151e:
		switch (page_log) {
		case YM2151_PAGE_12V_LOG:
			return YM2151_PAGE_12V_REAL;
		case YM2151_PAGE_5VSB_LOG:
			return YM2151_PAGE_5VSB_REAL;
		}
		return -EINVAL;
	case yh5151e:
		switch (page_log) {
		case YH5151E_PAGE_12V_LOG:
			return YH5151E_PAGE_12V_REAL;
		case YH5151E_PAGE_5V_LOG:
			return YH5151E_PAGE_5V_REAL;
		case YH5151E_PAGE_3V3_LOG:
			return YH5151E_PAGE_3V3_REAL;
		}
		return -EINVAL;
	}

	return -EINVAL;
}

static int set_page(struct i2c_client *client, int page_log)
{
	const struct pmbus_driver_info *info = pmbus_get_driver_info(client);
	struct fsp3y_data *data = to_fsp3y_data(info);
	int rv;
	int page_real;

	if (page_log < 0)
		return 0;

	page_real = page_log_to_page_real(page_log, data->chip);
	if (page_real < 0)
		return page_real;

	if (data->page != page_real) {
		rv = i2c_smbus_write_byte_data(client, PMBUS_PAGE, page_real);
		if (rv < 0)
			return rv;

		data->page = page_real;

		/*
		 * Testing showed that the device has a timing issue. After
		 * setting a page, it takes a while, before the device actually
		 * gives the correct values from the correct page. 20 ms was
		 * tested to be enough to not give wrong values (15 ms wasn't
		 * enough).
		 */
		usleep_range(20000, 30000);
	}

	return 0;
}

static int fsp3y_read_byte_data(struct i2c_client *client, int page, int reg)
{
	const struct pmbus_driver_info *info = pmbus_get_driver_info(client);
	struct fsp3y_data *data = to_fsp3y_data(info);
	int rv;

	/*
<<<<<<< HEAD
	 * YH5151-E outputs vout in linear11. The conversion is done when
	 * reading. Here, we have to inject pmbus_core with the correct
	 * exponent (it is -6).
	 */
	if (data->chip == yh5151e && reg == PMBUS_VOUT_MODE)
=======
	 * Inject an exponent for non-compliant YH5151-E.
	 */
	if (data->vout_linear_11 && reg == PMBUS_VOUT_MODE)
>>>>>>> cd4220d2
		return 0x1A;

	rv = set_page(client, page);
	if (rv < 0)
		return rv;

	return i2c_smbus_read_byte_data(client, reg);
}

static int fsp3y_read_word_data(struct i2c_client *client, int page, int phase, int reg)
{
	const struct pmbus_driver_info *info = pmbus_get_driver_info(client);
	struct fsp3y_data *data = to_fsp3y_data(info);
	int rv;

	/*
	 * This masks commands which weren't tested to work correctly. Some of
	 * the masked commands return 0xFFFF. These would probably get tagged as
	 * invalid by pmbus_core. Other ones do return values which might be
	 * useful (that is, they are not 0xFFFF), but their encoding is unknown,
	 * and so they are unsupported.
	 */
	switch (reg) {
	case PMBUS_READ_FAN_SPEED_1:
	case PMBUS_READ_IIN:
	case PMBUS_READ_IOUT:
	case PMBUS_READ_PIN:
	case PMBUS_READ_POUT:
	case PMBUS_READ_TEMPERATURE_1:
	case PMBUS_READ_TEMPERATURE_2:
	case PMBUS_READ_TEMPERATURE_3:
	case PMBUS_READ_VIN:
	case PMBUS_READ_VOUT:
	case PMBUS_STATUS_WORD:
		break;
	default:
		return -ENXIO;
	}

	rv = set_page(client, page);
	if (rv < 0)
		return rv;

	rv = i2c_smbus_read_word_data(client, reg);
	if (rv < 0)
		return rv;

	/*
<<<<<<< HEAD
	 * YH-5151E is non-compliant and outputs output voltages in linear11
	 * instead of linear16.
	 */
	if (data->chip == yh5151e && reg == PMBUS_READ_VOUT)
=======
	 * Handle YH-5151E non-compliant linear11 vout voltage.
	 */
	if (data->vout_linear_11 && reg == PMBUS_READ_VOUT)
>>>>>>> cd4220d2
		rv = sign_extend32(rv, 10) & 0xffff;

	return rv;
}

static struct pmbus_driver_info fsp3y_info[] = {
	[ym2151e] = {
		.pages = 2,
		.func[YM2151_PAGE_12V_LOG] =
			PMBUS_HAVE_VOUT | PMBUS_HAVE_IOUT |
			PMBUS_HAVE_PIN | PMBUS_HAVE_POUT  |
			PMBUS_HAVE_TEMP | PMBUS_HAVE_TEMP2 |
			PMBUS_HAVE_VIN | PMBUS_HAVE_IIN |
			PMBUS_HAVE_FAN12,
		.func[YM2151_PAGE_5VSB_LOG] =
			PMBUS_HAVE_VOUT | PMBUS_HAVE_IOUT,
			PMBUS_HAVE_IIN,
		.read_word_data = fsp3y_read_word_data,
		.read_byte_data = fsp3y_read_byte_data,
	},
	[yh5151e] = {
		.pages = 3,
		.func[YH5151E_PAGE_12V_LOG] =
			PMBUS_HAVE_VOUT | PMBUS_HAVE_IOUT |
			PMBUS_HAVE_POUT  |
			PMBUS_HAVE_TEMP | PMBUS_HAVE_TEMP2 | PMBUS_HAVE_TEMP3,
		.func[YH5151E_PAGE_5V_LOG] =
			PMBUS_HAVE_VOUT | PMBUS_HAVE_IOUT |
			PMBUS_HAVE_POUT,
		.func[YH5151E_PAGE_3V3_LOG] =
			PMBUS_HAVE_VOUT | PMBUS_HAVE_IOUT |
			PMBUS_HAVE_POUT,
		.read_word_data = fsp3y_read_word_data,
		.read_byte_data = fsp3y_read_byte_data,
	}
};

static int fsp3y_detect(struct i2c_client *client)
{
	int rv;
	u8 buf[I2C_SMBUS_BLOCK_MAX + 1];

	rv = i2c_smbus_read_block_data(client, PMBUS_MFR_MODEL, buf);
	if (rv < 0)
		return rv;

	buf[rv] = '\0';

	if (rv == 8) {
		if (!strcmp(buf, "YM-2151E"))
			return ym2151e;
		else if (!strcmp(buf, "YH-5151E"))
			return yh5151e;
	}

	dev_err(&client->dev, "Unsupported model %.*s\n", rv, buf);
	return -ENODEV;
}

static const struct i2c_device_id fsp3y_id[] = {
	{"ym2151e", ym2151e},
	{"yh5151e", yh5151e},
	{ }
};

static int fsp3y_probe(struct i2c_client *client)
{
	struct fsp3y_data *data;
	const struct i2c_device_id *id;
	int rv;

	data = devm_kzalloc(&client->dev, sizeof(struct fsp3y_data), GFP_KERNEL);
	if (!data)
		return -ENOMEM;

	data->chip = fsp3y_detect(client);
	if (data->chip < 0)
		return data->chip;

	id = i2c_match_id(fsp3y_id, client);
	if (data->chip != id->driver_data)
		dev_warn(&client->dev, "Device mismatch: Configured %s (%d), detected %d\n",
			 id->name, (int)id->driver_data, data->chip);

	rv = i2c_smbus_read_byte_data(client, PMBUS_PAGE);
	if (rv < 0)
		return rv;
	data->page = rv;

	data->info = fsp3y_info[data->chip];

	/*
	 * YH-5151E sometimes reports vout in linear11 and sometimes in
	 * linear16. This depends on the exact individual piece of hardware. One
	 * YH-5151E can use linear16 and another might use linear11 instead.
	 *
	 * The format can be recognized by reading VOUT_MODE - if it doesn't
	 * report a valid exponent, then vout uses linear11. Otherwise, the
	 * device is compliant and uses linear16.
	 */
	data->vout_linear_11 = false;
	if (data->chip == yh5151e) {
		rv = i2c_smbus_read_byte_data(client, PMBUS_VOUT_MODE);
		if (rv < 0)
			return rv;

		if (rv == 0xFF)
			data->vout_linear_11 = true;
	}

	return pmbus_do_probe(client, &data->info);
}

MODULE_DEVICE_TABLE(i2c, fsp3y_id);

static struct i2c_driver fsp3y_driver = {
	.driver = {
		   .name = "fsp3y",
		   },
	.probe_new = fsp3y_probe,
	.id_table = fsp3y_id
};

module_i2c_driver(fsp3y_driver);

MODULE_AUTHOR("Václav Kubernát");
MODULE_DESCRIPTION("PMBus driver for FSP/3Y-Power power supplies");
MODULE_LICENSE("GPL");
MODULE_IMPORT_NS(PMBUS);<|MERGE_RESOLUTION|>--- conflicted
+++ resolved
@@ -110,17 +110,9 @@
 	int rv;
 
 	/*
-<<<<<<< HEAD
-	 * YH5151-E outputs vout in linear11. The conversion is done when
-	 * reading. Here, we have to inject pmbus_core with the correct
-	 * exponent (it is -6).
-	 */
-	if (data->chip == yh5151e && reg == PMBUS_VOUT_MODE)
-=======
 	 * Inject an exponent for non-compliant YH5151-E.
 	 */
 	if (data->vout_linear_11 && reg == PMBUS_VOUT_MODE)
->>>>>>> cd4220d2
 		return 0x1A;
 
 	rv = set_page(client, page);
@@ -169,16 +161,9 @@
 		return rv;
 
 	/*
-<<<<<<< HEAD
-	 * YH-5151E is non-compliant and outputs output voltages in linear11
-	 * instead of linear16.
-	 */
-	if (data->chip == yh5151e && reg == PMBUS_READ_VOUT)
-=======
 	 * Handle YH-5151E non-compliant linear11 vout voltage.
 	 */
 	if (data->vout_linear_11 && reg == PMBUS_READ_VOUT)
->>>>>>> cd4220d2
 		rv = sign_extend32(rv, 10) & 0xffff;
 
 	return rv;
