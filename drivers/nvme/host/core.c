--- conflicted
+++ resolved
@@ -334,19 +334,11 @@
 		req->__sector = nvme_lba_to_sect(req->q->queuedata,
 			le64_to_cpu(nvme_req(req)->result.u64));
 }
-<<<<<<< HEAD
 
 static inline void nvme_end_req(struct request *req)
 {
 	blk_status_t status = nvme_error_status(nvme_req(req)->status);
 
-=======
-
-static inline void nvme_end_req(struct request *req)
-{
-	blk_status_t status = nvme_error_status(nvme_req(req)->status);
-
->>>>>>> 754e0b0e
 	nvme_end_req_zoned(req);
 	nvme_trace_bio_complete(req);
 	blk_mq_end_request(req, status);
@@ -376,10 +368,7 @@
 
 void nvme_complete_batch_req(struct request *req)
 {
-<<<<<<< HEAD
-=======
 	trace_nvme_complete_rq(req);
->>>>>>> 754e0b0e
 	nvme_cleanup_cmd(req);
 	nvme_end_req_zoned(req);
 }
