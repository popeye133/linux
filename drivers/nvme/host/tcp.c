--- conflicted
+++ resolved
@@ -1066,24 +1066,8 @@
 		result = nvme_tcp_try_send(queue);
 		if (result > 0)
 			pending = true;
-<<<<<<< HEAD
-		} else if (unlikely(result < 0)) {
-			dev_err(queue->ctrl->ctrl.device,
-				"failed to send request %d\n", result);
-
-			/*
-			 * Fail the request unless peer closed the connection,
-			 * in which case error recovery flow will complete all.
-			 */
-			if ((result != -EPIPE) && (result != -ECONNRESET))
-				nvme_tcp_fail_request(queue->request);
-			nvme_tcp_done_send_req(queue);
-			return;
-		}
-=======
 		else if (unlikely(result < 0))
 			break;
->>>>>>> 04d5ce62
 
 		result = nvme_tcp_try_recv(queue);
 		if (result > 0)
