--- conflicted
+++ resolved
@@ -18,14 +18,10 @@
 #include "vlv_sideband.h"
 
 struct intel_dpll_funcs {
-<<<<<<< HEAD
-	int (*crtc_compute_clock)(struct intel_crtc_state *crtc_state);
-=======
 	int (*crtc_compute_clock)(struct intel_atomic_state *state,
 				  struct intel_crtc *crtc);
 	int (*crtc_get_shared_dpll)(struct intel_atomic_state *state,
 				    struct intel_crtc *crtc);
->>>>>>> 88084a3d
 };
 
 struct intel_limit {
@@ -1434,14 +1430,6 @@
 	.crtc_compute_clock = i8xx_crtc_compute_clock,
 };
 
-<<<<<<< HEAD
-int intel_dpll_crtc_compute_clock(struct intel_crtc_state *crtc_state)
-{
-	struct intel_crtc *crtc = to_intel_crtc(crtc_state->uapi.crtc);
-	struct drm_i915_private *i915 = to_i915(crtc->base.dev);
-
-	return i915->dpll_funcs->crtc_compute_clock(crtc_state);
-=======
 int intel_dpll_crtc_compute_clock(struct intel_atomic_state *state,
 				  struct intel_crtc *crtc)
 {
@@ -1482,7 +1470,6 @@
 		return 0;
 
 	return i915->dpll_funcs->crtc_get_shared_dpll(state, crtc);
->>>>>>> 88084a3d
 }
 
 void
