--- conflicted
+++ resolved
@@ -1,8 +1,4 @@
-<<<<<<< HEAD
-// SPDX-License-Identifier: GPL-2.0
-=======
 // SPDX-License-Identifier: GPL-2.0-only
->>>>>>> 4b972a01
 /*
  * Copyright (C) 2012 ARM Ltd.
  * Author: Catalin Marinas <catalin.marinas@arm.com>
