--- conflicted
+++ resolved
@@ -2145,8 +2145,6 @@
 	return success;
 }
 
-<<<<<<< HEAD
-=======
 int xen_create_contiguous_region(unsigned long vstart, unsigned int order,
 				 unsigned int address_bits)
 {
@@ -2227,7 +2225,6 @@
 }
 EXPORT_SYMBOL_GPL(xen_destroy_contiguous_region);
 
->>>>>>> 56385a12
 #ifdef CONFIG_XEN_PVHVM
 static void xen_hvm_exit_mmap(struct mm_struct *mm)
 {
