--- conflicted
+++ resolved
@@ -357,68 +357,6 @@
 	  Support for systems based on the DC21285 companion chip
 	  ("FootBridge"), such as the Simtec CATS and the Rebel NetWinder.
 
-<<<<<<< HEAD
-config ARCH_PXA
-	bool "PXA2xx/PXA3xx-based"
-	depends on CPU_LITTLE_ENDIAN
-	select ARCH_MTD_XIP
-	select ARM_CPU_SUSPEND if PM
-	select AUTO_ZRELADDR
-	select COMMON_CLK
-	select CLKSRC_PXA
-	select CLKSRC_MMIO
-	select TIMER_OF
-	select CPU_XSCALE if !CPU_XSC3
-	select GPIO_PXA
-	select GPIOLIB
-	select IRQ_DOMAIN
-	select PLAT_PXA
-	select SPARSE_IRQ
-	help
-	  Support for Intel/Marvell's PXA2xx/PXA3xx processor line.
-=======
-config ARCH_IOP32X
-	bool "IOP32x-based"
-	select CPU_XSCALE
-	select GPIO_IOP
-	select GPIOLIB
-	select FORCE_PCI
-	select PLAT_IOP
-	help
-	  Support for Intel's 80219 and IOP32X (XScale) family of
-	  processors.
-
-config ARCH_IXP4XX
-	bool "IXP4xx-based"
-	select ARCH_SUPPORTS_BIG_ENDIAN
-	select ARM_PATCH_PHYS_VIRT
-	select CPU_XSCALE
-	select GPIO_IXP4XX
-	select GPIOLIB
-	select HAVE_PCI
-	select IXP4XX_IRQ
-	select IXP4XX_TIMER
-	select SPARSE_IRQ
-	select USB_EHCI_BIG_ENDIAN_DESC
-	select USB_EHCI_BIG_ENDIAN_MMIO
-	help
-	  Support for Intel's IXP4XX (XScale) family of processors.
-
-config ARCH_DOVE
-	bool "Marvell Dove"
-	select CPU_PJ4
-	select GPIOLIB
-	select HAVE_PCI
-	select MVEBU_MBUS
-	select PINCTRL
-	select PINCTRL_DOVE
-	select PLAT_ORION_LEGACY
-	select SPARSE_IRQ
-	select PM_GENERIC_DOMAINS if PM
-	help
-	  Support for the Marvell Dove SoC 88AP510
->>>>>>> 3d76c9f5
-
 config ARCH_RPC
 	bool "RiscPC"
 	depends on !CC_IS_CLANG && GCC_VERSION < 90100 && GCC_VERSION >= 60000
