--- conflicted
+++ resolved
@@ -152,16 +152,10 @@
 	return err;
 }
 
-<<<<<<< HEAD
-static int udf_symlink_getattr(struct vfsmount *mnt, struct dentry *dentry,
-			       struct kstat *stat)
-{
-=======
 static int udf_symlink_getattr(const struct path *path, struct kstat *stat,
 				u32 request_mask, unsigned int flags)
 {
 	struct dentry *dentry = path->dentry;
->>>>>>> af22a610
 	struct inode *inode = d_backing_inode(dentry);
 	struct page *page;
 
