--- conflicted
+++ resolved
@@ -902,26 +902,7 @@
 	struct file *file;
 
 	rcu_read_lock();
-<<<<<<< HEAD
-loop:
-	file = files_lookup_fd_rcu(files, fd);
-	if (file) {
-		/* File object ref couldn't be taken.
-		 * dup2() atomicity guarantee is the reason
-		 * we loop to catch the new file (or NULL pointer)
-		 */
-		if (file->f_mode & mask)
-			file = NULL;
-		else if (!get_file_rcu_many(file, refs))
-			goto loop;
-		else if (files_lookup_fd_raw(files, fd) != file) {
-			fput_many(file, refs);
-			goto loop;
-		}
-	}
-=======
 	file = __fget_files_rcu(files, fd, mask, refs);
->>>>>>> 33a5c279
 	rcu_read_unlock();
 
 	return file;
